/*                          _       _
 *__      _____  __ ___   ___  __ _| |_ ___
 *\ \ /\ / / _ \/ _` \ \ / / |/ _` | __/ _ \
 * \ V  V /  __/ (_| |\ V /| | (_| | ||  __/
 *  \_/\_/ \___|\__,_| \_/ |_|\__,_|\__\___|
 *
 * Copyright © 2016 - 2018 Weaviate. All rights reserved.
 * LICENSE: https://github.com/creativesoftwarefdn/weaviate/blob/develop/LICENSE.md
 * AUTHOR: Bob van Luijt (bob@kub.design)
 * See www.creativesoftwarefdn.org for details
 * Contact: @CreativeSofwFdn / bob@kub.design
 */

package graphqlapi

import (
<<<<<<< HEAD
	"bytes"
=======
	//"bytes"
>>>>>>> 2efbc09e
	"fmt"
	//"reflect"
	//"strconv"
	"github.com/creativesoftwarefdn/weaviate/models"
	"github.com/graphql-go/graphql"
	"strings"
)

// Build the GraphQL schema based on
// 1) the static query structure (e.g. LocalFetch)
// 2) the (dynamic) database schema from Weaviate

func (g *GraphQL) buildGraphqlSchema() error {

	rootFieldsObject, err := g.assembleFullSchema()

	if err != nil {
		return fmt.Errorf("Could not build GraphQL schema, because: %v", err)
	}

	schemaObject := graphql.ObjectConfig{
		Name:        "WeaviateObj",
		Fields:      rootFieldsObject,
		Description: "Location of the root query",
	}

<<<<<<< HEAD
	// Run grahql.NewSchema in a sub-closure, so that we can recover from panics.
	// We need to use panics to return errors deep inside the dynamic generation of the GraphQL schema,
	// inside the FieldThunks. There is _no_ way to bubble up an error besides panicking.
	func() {
		defer func() {
			if r := recover(); r != nil {
				var ok bool
				err, ok = r.(error) // can't shadow err here; we need the err from outside the function closure.
				if !ok {
					err = fmt.Errorf("%v", err)
				}
			}
		}()

		g.weaviateGraphQLSchema, err = graphql.NewSchema(graphql.SchemaConfig{
			Query: graphql.NewObject(schemaObject),
		})
	}()
=======
	g.weaviateGraphQLSchema, err = graphql.NewSchema(graphql.SchemaConfig{
		Query: graphql.NewObject(schemaObject),
	})
>>>>>>> 2efbc09e

	if err != nil {
		return fmt.Errorf("Could not build GraphQL schema, because: %v", err)
	} else {
		return nil
	}
}

<<<<<<< HEAD
// check: regel class refs voor meerdere objecten als datatype (union)
// check: maak dit ook voor Things
// check: refactor naar objects returnen ipv object configs
// check: check all Things strings
// TODO: confirm output of dynamic schema generation; classes as properties in lists y/n?
// TODO: implement metafetch
// TODO: implement filters

func (g *GraphQL) assembleFullSchema() (graphql.Fields, error) {

	// This map is used to store all the Thing and Action ObjectConfigs, so that we can use them in references.
	convertedFetchActionsAndThings := make(map[string]*graphql.Object)

	localConvertedFetchActions, err := g.buildActionClassFieldsFromSchema(&convertedFetchActionsAndThings)
=======
// TODO: check all Things strings

func (g *GraphQL) assembleFullSchema() (graphql.Fields, error) {

	localConvertedFetchActions, err := g.buildActionClassFieldsFromSchema()
>>>>>>> 2efbc09e
	if err != nil {
		return nil, fmt.Errorf("Failed to generate action fields from schema for local convertedfetch because: %v", err)
	}

<<<<<<< HEAD
	localConvertedFetchThings, err := g.buildThingClassFieldsFromSchema(&convertedFetchActionsAndThings)
=======
	localConvertedFetchThings, err := g.buildThingClassFieldsFromSchema()
>>>>>>> 2efbc09e
	if err != nil {
		return nil, fmt.Errorf("Failed to generate action fields from schema for local convertedfetch because: %v", err)
	}

	localConvertedFetchObject, err := g.genThingsAndActionsFieldsForWeaviateLocalConvertedFetchObj(localConvertedFetchActions, localConvertedFetchThings)
	if err != nil {
		return nil, fmt.Errorf("Failed to generate things and action fields for local convertedfetch because: %v", err)
	}

	localMetaFetchObject, err := g.genThingsAndActionsFieldsForWeaviateLocalMetaFetchGenericsObj()
	if err != nil {
		return nil, fmt.Errorf("Failed to generate things and action fields for local metafetch because: %v", err)
	}

	localMetaGenericsObject, err := g.genGenericsFieldForWeaviateLocalMetaFetchObj(localMetaFetchObject)
	if err != nil {
		return nil, fmt.Errorf("Failed to generate generics field for local metafetch because: %v", err)
	}

	localMetaAndConvertedFetchObject, err := g.genConvertedFetchAndMetaGenericsFields(localConvertedFetchObject, localMetaGenericsObject)
	if err != nil {
		return nil, fmt.Errorf("Failed to generate meta and convertedfetch fields for local weaviateobject because: %v", err)
	}

	localObject, err := g.buildLocalField(localMetaAndConvertedFetchObject)
	if err != nil {
		return nil, fmt.Errorf("Failed to generate local field for local weaviateobject because: %v", err)
	}

	rootFieldsObject, err := g.genRootQueryFields(localObject)
	if err != nil {
		return nil, fmt.Errorf("Failed to generate root query because: %v", err)
	}

	return rootFieldsObject, nil
}

<<<<<<< HEAD
// Build the dynamically generated Actions part of the schema
func (g *GraphQL) buildActionClassFieldsFromSchema(convertedFetchActionsAndThings *map[string]*graphql.Object) (*graphql.Object, error) {
=======
func (g *GraphQL) buildActionClassFieldsFromSchema() (*graphql.ObjectConfig, error) {
>>>>>>> 2efbc09e

	actionClassFields := graphql.Fields{}

	for _, class := range g.databaseSchema.ActionSchema.Schema.Classes {
<<<<<<< HEAD
		field, obj, err := buildSingleActionClassField(class, convertedFetchActionsAndThings)
=======
		field, err := buildSingleActionClassField(class)
>>>>>>> 2efbc09e

		if err != nil {
			return nil, err
		}
		actionClassFields[class.Class] = field
<<<<<<< HEAD
		(*convertedFetchActionsAndThings)[class.Class] = obj
	}

=======
	}
>>>>>>> 2efbc09e
	localConvertedFetchActions := graphql.ObjectConfig{
		Name:        "WeaviateLocalConvertedFetchActionsObj",
		Fields:      actionClassFields,
		Description: "Fetch Actions on the internal Weaviate",
	}
<<<<<<< HEAD
	return graphql.NewObject(localConvertedFetchActions), nil
}

func buildSingleActionClassField(class *models.SemanticSchemaClass, convertedFetchActionsAndThings *map[string]*graphql.Object) (*graphql.Field, *graphql.Object, error) {
	singleActionClassPropertyFieldsObj := graphql.ObjectConfig{
		Name: class.Class,
		Fields: (graphql.FieldsThunk)(func() graphql.Fields {
			singleActionClassPropertyFields, err := buildSingleActionClassPropertyFields(class, convertedFetchActionsAndThings)
			if err != nil {
				panic("oops")
			}
			return singleActionClassPropertyFields
		}),
		Description: "Type of fetch on the internal Weaviate",
	}

	obj := graphql.NewObject(singleActionClassPropertyFieldsObj)
	field := &graphql.Field{
		Type:        obj,
		Description: class.Description,
		Resolve: func(p graphql.ResolveParams) (interface{}, error) {
			return nil, fmt.Errorf("Not supported")
		},
	}
	return field, obj, nil
}

func buildSingleActionClassPropertyFields(class *models.SemanticSchemaClass, convertedFetchActionsAndThings *map[string]*graphql.Object) (graphql.Fields, error) {

	singleActionClassPropertyFields := graphql.Fields{}

	for index, property := range class.Properties {

		if propertyDataTypeIsClass(property) {
			numberOfDataTypes := len(property.AtDataType)

			dataTypeClasses := make([]*graphql.Object, numberOfDataTypes)

			for index, dataType := range property.AtDataType {

				thingOrActionType, ok := (*convertedFetchActionsAndThings)[dataType]
				if !ok {
					panic(fmt.Errorf("No such thing/action class '%s'", property.AtDataType[index]))
				}

				dataTypeClasses[index] = thingOrActionType
			}
			dataTypeUnionConf := graphql.UnionConfig{
				Name:  genClassPropertyClassName(class, property),
				Types: dataTypeClasses,
				ResolveType: func(p graphql.ResolveTypeParams) *graphql.Object {
					return nil
				},
				Description: property.Description,
			}
			multipleClassDataTypesUnion := graphql.NewUnion(dataTypeUnionConf)

			singleActionClassPropertyFields[property.Name] = &graphql.Field{
				Type:        multipleClassDataTypesUnion,
				Description: property.Description,
				Resolve: func(p graphql.ResolveParams) (interface{}, error) {
					return nil, fmt.Errorf("Not supported")
				},
			}
		} else {
			convertedDataType, err := handleNonObjectDataTypes(property.AtDataType[0], property)

			if err != nil {
				return nil, err
			}
			singleActionClassPropertyFields[property.Name] = convertedDataType
		}
	}
	return singleActionClassPropertyFields, nil
}

func genClassPropertyClassName(class *models.SemanticSchemaClass, property *models.SemanticSchemaClassProperty) string {

	var buffer bytes.Buffer

	buffer.WriteString(class.Class)
	buffer.WriteString(property.Name)
	buffer.WriteString("Obj")

	return buffer.String()
}

// Build the dynamically generated Things part of the schema
func (g *GraphQL) buildThingClassFieldsFromSchema(convertedFetchActionsAndThings *map[string]*graphql.Object) (*graphql.Object, error) {
=======
	return &localConvertedFetchActions, nil
}

//THING
func (g *GraphQL) buildThingClassFieldsFromSchema() (*graphql.ObjectConfig, error) {
>>>>>>> 2efbc09e

	thingClassFields := graphql.Fields{}

	for _, class := range g.databaseSchema.ThingSchema.Schema.Classes {
<<<<<<< HEAD
		field, obj, err := buildSingleThingClassField(class, convertedFetchActionsAndThings)
=======
		field, err := buildSingleThingClassField(class)
>>>>>>> 2efbc09e

		if err != nil {
			return nil, err
		}
		thingClassFields[class.Class] = field
<<<<<<< HEAD
		(*convertedFetchActionsAndThings)[class.Class] = obj
=======
>>>>>>> 2efbc09e
	}
	localConvertedFetchThings := graphql.ObjectConfig{
		Name:        "WeaviateLocalConvertedFetchThingsObj",
		Fields:      thingClassFields,
		Description: "Fetch Things on the internal Weaviate",
	}
<<<<<<< HEAD
	return graphql.NewObject(localConvertedFetchThings), nil
}

func buildSingleThingClassField(class *models.SemanticSchemaClass, convertedFetchActionsAndThings *map[string]*graphql.Object) (*graphql.Field, *graphql.Object, error) {

	singleThingClassPropertyFieldsObj := graphql.ObjectConfig{
		Name: class.Class,
		Fields: (graphql.FieldsThunk)(func() graphql.Fields {
			singleThingClassPropertyFields, err := buildSingleThingClassPropertyFields(class, convertedFetchActionsAndThings)
			if err != nil {
				panic("oops")
			}
			return singleThingClassPropertyFields
		}),
		Description: "Type of fetch on the internal Weaviate",
	}

	obj := graphql.NewObject(singleThingClassPropertyFieldsObj)
	field := &graphql.Field{
		Type:        obj,
=======
	return &localConvertedFetchThings, nil
}

func buildSingleActionClassField(class *models.SemanticSchemaClass) (*graphql.Field, error) {

	singleActionClassPropertyFields, err := buildSingleActionClassPropertyFields(class)

	if err != nil {
		return nil, fmt.Errorf("Failed to parse properties from action:", err)
	}
	singleActionClassPropertyFieldsObj := graphql.ObjectConfig{
		Name:        class.Class,
		Fields:      singleActionClassPropertyFields,
		Description: "Type of fetch on the internal Weaviate", // check string TODO
	}
	return &graphql.Field{
		Type:        graphql.NewObject(singleActionClassPropertyFieldsObj),
>>>>>>> 2efbc09e
		Description: class.Description,
		Resolve: func(p graphql.ResolveParams) (interface{}, error) {
			return nil, fmt.Errorf("Not supported")
		},
<<<<<<< HEAD
	}
	return field, obj, nil
}

func buildSingleThingClassPropertyFields(class *models.SemanticSchemaClass, convertedFetchActionsAndThings *map[string]*graphql.Object) (graphql.Fields, error) {

	singleThingClassPropertyFields := graphql.Fields{}

	for index, property := range class.Properties {

		if propertyDataTypeIsClass(property) {
			numberOfDataTypes := len(property.AtDataType)

			dataTypeClasses := make([]*graphql.Object, numberOfDataTypes)

			for index, dataType := range property.AtDataType {

				thingOrActionType, ok := (*convertedFetchActionsAndThings)[dataType]
				if !ok {
					panic(fmt.Errorf("No such thing/action class '%s'", property.AtDataType[index]))
				}

				dataTypeClasses[index] = thingOrActionType
			}

			dataTypeUnionConf := graphql.UnionConfig{
				Name:  genClassPropertyClassName(class, property),
				Types: dataTypeClasses,
				ResolveType: func(p graphql.ResolveTypeParams) *graphql.Object {
					return nil
				},
				Description: property.Description,
			}

			multipleClassDataTypesUnion := graphql.NewUnion(dataTypeUnionConf)

			singleThingClassPropertyFields[property.Name] = &graphql.Field{
				Type:        multipleClassDataTypesUnion,
				Description: property.Description,
				Resolve: func(p graphql.ResolveParams) (interface{}, error) {
					return nil, fmt.Errorf("Not supported")
				},
			}
		} else {
			convertedDataType, err := handleNonObjectDataTypes(property.AtDataType[0], property)
=======
	}, nil
}

//THING
func buildSingleThingClassField(class *models.SemanticSchemaClass) (*graphql.Field, error) {

	singleThingClassPropertyFields, err := buildSingleThingClassPropertyFields(class)

	if err != nil {
		return nil, fmt.Errorf("Failed to parse properties from thing:", err)
	}
	singleThingClassPropertyFieldsObj := graphql.ObjectConfig{
		Name:        class.Class,
		Fields:      singleThingClassPropertyFields,
		Description: "Type of fetch on the internal Weaviate", // todo
	}
	return &graphql.Field{
		Type:        graphql.NewObject(singleThingClassPropertyFieldsObj),
		Description: class.Description,
		Resolve: func(p graphql.ResolveParams) (interface{}, error) {
			return nil, fmt.Errorf("Not supported")
		},
	}, nil
}

func buildSingleActionClassPropertyFields(class *models.SemanticSchemaClass) (graphql.Fields, error) {

	singleActionClassPropertyFields := graphql.Fields{}

	for _, property := range class.Properties {

		if propertyDataTypeIsClass(property) {
			//			handleObjectDataTypes(property, fields) // TODO: implement data type object handling
		} else {
			convertedDataType, err := handleNonObjectDataTypes(property.AtDataType[0], singleActionClassPropertyFields, property)

			if err != nil {
				return nil, err
			}
			singleActionClassPropertyFields[property.Name] = convertedDataType
		}
	}
	return singleActionClassPropertyFields, nil
}

// THING
func buildSingleThingClassPropertyFields(class *models.SemanticSchemaClass) (graphql.Fields, error) {

	singleThingClassPropertyFields := graphql.Fields{}

	for _, property := range class.Properties {

		if propertyDataTypeIsClass(property) {
			//			handleObjectDataTypes(property, fields) // TODO: implement data type object handling
		} else {
			convertedDataType, err := handleNonObjectDataTypes(property.AtDataType[0], singleThingClassPropertyFields, property)
>>>>>>> 2efbc09e

			if err != nil {
				return nil, err
			}
			singleThingClassPropertyFields[property.Name] = convertedDataType
		}
	}
	return singleThingClassPropertyFields, nil
}

func propertyDataTypeIsClass(property *models.SemanticSchemaClassProperty) bool {

	firstChar := string([]rune(property.AtDataType[0])[0]) // get first char from first element using utf-8

	if firstChar == strings.ToUpper(firstChar) {
		return true
	}
	return false
}

<<<<<<< HEAD
func handleNonObjectDataTypes(dataType string, property *models.SemanticSchemaClassProperty) (*graphql.Field, error) {
=======
//// TODO make gql.union, either from conf or []string property.AtDataType
//func handleObjectDataTypes(property *models.SemanticSchemaClassProperty, fields graphql.Fields) error {
//	for _, dataType := range property.AtDataType {
//		// TODO: attempting to handle objects as datatypes.
//	}
//	unionConf := &graphql.UnionConfig{
//		Name:        property.Name,
//		Types:       property.AtDataType,
//		Description: property.Description,
//	}
//	argh := &graphql.NewUnion(unionConf)
//	//fields[property.Name] = &graphql.NewUnion(unionConf)
//	return nil
//}

// TODO fields is not required?
func handleNonObjectDataTypes(dataType string, fields graphql.Fields, property *models.SemanticSchemaClassProperty) (*graphql.Field, error) {
>>>>>>> 2efbc09e

	switch dataType {

	case "string":
		return &graphql.Field{
			Description: property.Description,
			Type:        graphql.String,
			Resolve: func(p graphql.ResolveParams) (interface{}, error) {
				return nil, fmt.Errorf("Not supported")
			},
		}, nil

	case "int":
		return &graphql.Field{
			Description: property.Description,
			Type:        graphql.Int,
			Resolve: func(p graphql.ResolveParams) (interface{}, error) {
				return nil, fmt.Errorf("Not supported")
			},
		}, nil

	case "number":
		return &graphql.Field{
			Description: property.Description,
			Type:        graphql.Float,
			Resolve: func(p graphql.ResolveParams) (interface{}, error) {
				return nil, fmt.Errorf("Not supported")
			},
		}, nil

	case "boolean":
		return &graphql.Field{
			Description: property.Description,
			Type:        graphql.Boolean,
			Resolve: func(p graphql.ResolveParams) (interface{}, error) {
				return nil, fmt.Errorf("Not supported")
			},
		}, nil

	case "date":
		return &graphql.Field{
			Description: property.Description,
			Type:        graphql.String, // String since no graphql date datatype exists
			Resolve: func(p graphql.ResolveParams) (interface{}, error) {
				return nil, fmt.Errorf("Not supported")
			},
		}, nil

	default:
		return &graphql.Field{
			Description: property.Description,
			Type:        graphql.String,
		}, fmt.Errorf("I DON'T KNOW THIS VALUE!")
	}
}

<<<<<<< HEAD
func (g *GraphQL) genThingsAndActionsFieldsForWeaviateLocalConvertedFetchObj(localConvertedFetchActions *graphql.Object,
	localConvertedFetchThings *graphql.Object) (*graphql.Object, error) {
=======
// TODO: return Field, error and parse to objectconf -> object on a higher level
func (g *GraphQL) genThingsAndActionsFieldsForWeaviateLocalConvertedFetchObj(localConvertedFetchActions *graphql.ObjectConfig,
	localConvertedFetchThings *graphql.ObjectConfig) (*graphql.ObjectConfig, error) {
>>>>>>> 2efbc09e

	convertedFetchThingsAndActionFields := graphql.Fields{
		"Actions": &graphql.Field{
			Name:        "WeaviateLocalConvertedFetchActions",
			Description: "Locate Actions on the local Weaviate",
<<<<<<< HEAD
			Type:        localConvertedFetchActions,
=======
			Type:        graphql.NewObject(*localConvertedFetchActions),
>>>>>>> 2efbc09e
			Resolve: func(p graphql.ResolveParams) (interface{}, error) {
				return nil, fmt.Errorf("Not supported")
			},
		},
		"Things": &graphql.Field{
			Name:        "WeaviateLocalConvertedFetchThings",
			Description: "Locate Things on the local Weaviate",
<<<<<<< HEAD
			Type:        localConvertedFetchThings,
=======
			Type:        graphql.NewObject(*localConvertedFetchThings),
>>>>>>> 2efbc09e
			Resolve: func(p graphql.ResolveParams) (interface{}, error) {
				return nil, fmt.Errorf("Not supported")
			},
		},
	}
	convertedFetchThingsAndActionFieldsObject := graphql.ObjectConfig{
		Name:        "WeaviateLocalConvertedFetchObj",
		Fields:      convertedFetchThingsAndActionFields,
		Description: "Fetch things or actions on the internal Weaviate",
	}
<<<<<<< HEAD
	return graphql.NewObject(convertedFetchThingsAndActionFieldsObject), nil
}

func (g *GraphQL) genThingsAndActionsFieldsForWeaviateLocalMetaFetchGenericsObj() (*graphql.Object, error) {
=======
	return &convertedFetchThingsAndActionFieldsObject, nil
}

func (g *GraphQL) genThingsAndActionsFieldsForWeaviateLocalMetaFetchGenericsObj() (*graphql.ObjectConfig, error) {
>>>>>>> 2efbc09e

	metaFetchGenericsThingsAndActionFields := graphql.Fields{
		"Actions": &graphql.Field{
			Name:        "WeaviateLocalMetaFetchGenericsActions",
			Description: "Action to fetch for meta generic fetch",
			Type:        graphql.String,
			Resolve: func(p graphql.ResolveParams) (interface{}, error) {
				return nil, fmt.Errorf("Not supported")
			},
		},
		"Things": &graphql.Field{
			Name:        "WeaviateLocalMetaFetchGenericsThings",
			Description: "Thing to fetch for meta generic fetch",
			Type:        graphql.String,
			Resolve: func(p graphql.ResolveParams) (interface{}, error) {
				return nil, fmt.Errorf("Not supported")
			},
		},
	}
	metaFetchGenericsThingsAndActionFieldsObject := graphql.ObjectConfig{
		Name:        "WeaviateLocalMetaFetchGenericsObj",
		Fields:      metaFetchGenericsThingsAndActionFields,
		Description: "Object type to fetch",
	}
<<<<<<< HEAD
	return graphql.NewObject(metaFetchGenericsThingsAndActionFieldsObject), nil
}

func (g *GraphQL) genGenericsFieldForWeaviateLocalMetaFetchObj(localMetaFetchObject *graphql.Object) (*graphql.Object, error) {
=======
	return &metaFetchGenericsThingsAndActionFieldsObject, nil
}

func (g *GraphQL) genGenericsFieldForWeaviateLocalMetaFetchObj(localMetaFetchObject *graphql.ObjectConfig) (*graphql.ObjectConfig, error) {
>>>>>>> 2efbc09e

	metaFetchGenericsField := graphql.Fields{
		"Generics": &graphql.Field{
			Name:        "WeaviateLocalMetaFetchGenericsObj",
			Description: "Fetch generic meta information based on the type",
<<<<<<< HEAD
			Type:        localMetaFetchObject,
=======
			Type:        graphql.NewObject(*localMetaFetchObject),
>>>>>>> 2efbc09e
			Resolve: func(p graphql.ResolveParams) (interface{}, error) {
				return nil, fmt.Errorf("Not supported")
			},
		},
<<<<<<< HEAD
	}
	metaFetchGenericsFieldObject := graphql.ObjectConfig{
		Name:        "WeaviateLocalMetaFetchObj",
		Fields:      metaFetchGenericsField,
		Description: "Fetch things or actions on the internal Weaviate",
	}
	return graphql.NewObject(metaFetchGenericsFieldObject), nil
}

func (g *GraphQL) genConvertedFetchAndMetaGenericsFields(
	localConvertedFetchObject *graphql.Object,
	localMetaGenericsObject *graphql.Object) (*graphql.Object, error) {
=======
	}
	metaFetchGenericsFieldObject := graphql.ObjectConfig{
		Name:        "WeaviateLocalMetaFetchObj",
		Fields:      metaFetchGenericsField,
		Description: "Fetch things or actions on the internal Weaviate",
	}
	return &metaFetchGenericsFieldObject, nil
}

func (g *GraphQL) genConvertedFetchAndMetaGenericsFields(
	localConvertedFetchObject *graphql.ObjectConfig,
	localMetaGenericsObject *graphql.ObjectConfig) (*graphql.ObjectConfig, error) {
>>>>>>> 2efbc09e

	convertedAndMetaFetchFields := graphql.Fields{
		"ConvertedFetch": &graphql.Field{
			Name:        "WeaviateLocalConvertedFetch",
<<<<<<< HEAD
			Type:        localConvertedFetchObject,
=======
			Type:        graphql.NewObject(*localConvertedFetchObject),
>>>>>>> 2efbc09e
			Description: "Do a converted fetch to search Things or Actions on the local weaviate",
			Resolve: func(p graphql.ResolveParams) (interface{}, error) {
				return nil, fmt.Errorf("Not supported")
			},
		},
		"MetaFetch": &graphql.Field{
			Name:        "WeaviateLocalMetaFetch",
<<<<<<< HEAD
			Type:        localMetaGenericsObject,
=======
			Type:        graphql.NewObject(*localMetaGenericsObject),
>>>>>>> 2efbc09e
			Description: "Fetch meta information about Things or Actions on the local weaviate",
			Resolve: func(p graphql.ResolveParams) (interface{}, error) {
				return nil, fmt.Errorf("Not supported")
			},
		},
	}
	weaviateLocalObject := &graphql.ObjectConfig{
		Name:        "WeaviateLocalObj",
		Fields:      convertedAndMetaFetchFields,
		Description: "Type of fetch on the internal Weaviate",
	}
<<<<<<< HEAD
	return graphql.NewObject(*weaviateLocalObject), nil
}

func (g *GraphQL) buildLocalField(localMetaAndConvertedFetchObject *graphql.Object) (*graphql.Field, error) {

	field := graphql.Field{
		Type:        localMetaAndConvertedFetchObject,
=======
	return weaviateLocalObject, nil
}

func (g *GraphQL) buildLocalField(localMetaAndConvertedFetchObject *graphql.ObjectConfig) (*graphql.Field, error) {

	field := graphql.Field{
		Type:        graphql.NewObject(*localMetaAndConvertedFetchObject),
>>>>>>> 2efbc09e
		Description: "Locate on the local Weaviate",
		Resolve: func(p graphql.ResolveParams) (interface{}, error) {
			return nil, fmt.Errorf("Not supported")
		},
	}
	return &field, nil
}

func (g *GraphQL) genRootQueryFields(localField *graphql.Field) (graphql.Fields, error) {

	var rootQueryFields = graphql.Fields{
		"Local":   localField,
		"Network": nil,
	}
	return rootQueryFields, nil
}<|MERGE_RESOLUTION|>--- conflicted
+++ resolved
@@ -14,11 +14,7 @@
 package graphqlapi
 
 import (
-<<<<<<< HEAD
 	"bytes"
-=======
-	//"bytes"
->>>>>>> 2efbc09e
 	"fmt"
 	//"reflect"
 	//"strconv"
@@ -45,7 +41,6 @@
 		Description: "Location of the root query",
 	}
 
-<<<<<<< HEAD
 	// Run grahql.NewSchema in a sub-closure, so that we can recover from panics.
 	// We need to use panics to return errors deep inside the dynamic generation of the GraphQL schema,
 	// inside the FieldThunks. There is _no_ way to bubble up an error besides panicking.
@@ -64,11 +59,6 @@
 			Query: graphql.NewObject(schemaObject),
 		})
 	}()
-=======
-	g.weaviateGraphQLSchema, err = graphql.NewSchema(graphql.SchemaConfig{
-		Query: graphql.NewObject(schemaObject),
-	})
->>>>>>> 2efbc09e
 
 	if err != nil {
 		return fmt.Errorf("Could not build GraphQL schema, because: %v", err)
@@ -77,7 +67,6 @@
 	}
 }
 
-<<<<<<< HEAD
 // check: regel class refs voor meerdere objecten als datatype (union)
 // check: maak dit ook voor Things
 // check: refactor naar objects returnen ipv object configs
@@ -92,22 +81,13 @@
 	convertedFetchActionsAndThings := make(map[string]*graphql.Object)
 
 	localConvertedFetchActions, err := g.buildActionClassFieldsFromSchema(&convertedFetchActionsAndThings)
-=======
-// TODO: check all Things strings
-
-func (g *GraphQL) assembleFullSchema() (graphql.Fields, error) {
-
-	localConvertedFetchActions, err := g.buildActionClassFieldsFromSchema()
->>>>>>> 2efbc09e
+
 	if err != nil {
 		return nil, fmt.Errorf("Failed to generate action fields from schema for local convertedfetch because: %v", err)
 	}
 
-<<<<<<< HEAD
 	localConvertedFetchThings, err := g.buildThingClassFieldsFromSchema(&convertedFetchActionsAndThings)
-=======
-	localConvertedFetchThings, err := g.buildThingClassFieldsFromSchema()
->>>>>>> 2efbc09e
+
 	if err != nil {
 		return nil, fmt.Errorf("Failed to generate action fields from schema for local convertedfetch because: %v", err)
 	}
@@ -145,39 +125,29 @@
 	return rootFieldsObject, nil
 }
 
-<<<<<<< HEAD
 // Build the dynamically generated Actions part of the schema
 func (g *GraphQL) buildActionClassFieldsFromSchema(convertedFetchActionsAndThings *map[string]*graphql.Object) (*graphql.Object, error) {
-=======
-func (g *GraphQL) buildActionClassFieldsFromSchema() (*graphql.ObjectConfig, error) {
->>>>>>> 2efbc09e
 
 	actionClassFields := graphql.Fields{}
 
 	for _, class := range g.databaseSchema.ActionSchema.Schema.Classes {
-<<<<<<< HEAD
+
 		field, obj, err := buildSingleActionClassField(class, convertedFetchActionsAndThings)
-=======
-		field, err := buildSingleActionClassField(class)
->>>>>>> 2efbc09e
 
 		if err != nil {
 			return nil, err
 		}
 		actionClassFields[class.Class] = field
-<<<<<<< HEAD
+
 		(*convertedFetchActionsAndThings)[class.Class] = obj
 	}
 
-=======
-	}
->>>>>>> 2efbc09e
 	localConvertedFetchActions := graphql.ObjectConfig{
 		Name:        "WeaviateLocalConvertedFetchActionsObj",
 		Fields:      actionClassFields,
 		Description: "Fetch Actions on the internal Weaviate",
 	}
-<<<<<<< HEAD
+
 	return graphql.NewObject(localConvertedFetchActions), nil
 }
 
@@ -209,7 +179,7 @@
 
 	singleActionClassPropertyFields := graphql.Fields{}
 
-	for index, property := range class.Properties {
+	for _, property := range class.Properties {
 
 		if propertyDataTypeIsClass(property) {
 			numberOfDataTypes := len(property.AtDataType)
@@ -267,38 +237,24 @@
 
 // Build the dynamically generated Things part of the schema
 func (g *GraphQL) buildThingClassFieldsFromSchema(convertedFetchActionsAndThings *map[string]*graphql.Object) (*graphql.Object, error) {
-=======
-	return &localConvertedFetchActions, nil
-}
-
-//THING
-func (g *GraphQL) buildThingClassFieldsFromSchema() (*graphql.ObjectConfig, error) {
->>>>>>> 2efbc09e
 
 	thingClassFields := graphql.Fields{}
 
 	for _, class := range g.databaseSchema.ThingSchema.Schema.Classes {
-<<<<<<< HEAD
 		field, obj, err := buildSingleThingClassField(class, convertedFetchActionsAndThings)
-=======
-		field, err := buildSingleThingClassField(class)
->>>>>>> 2efbc09e
 
 		if err != nil {
 			return nil, err
 		}
 		thingClassFields[class.Class] = field
-<<<<<<< HEAD
 		(*convertedFetchActionsAndThings)[class.Class] = obj
-=======
->>>>>>> 2efbc09e
 	}
 	localConvertedFetchThings := graphql.ObjectConfig{
 		Name:        "WeaviateLocalConvertedFetchThingsObj",
 		Fields:      thingClassFields,
 		Description: "Fetch Things on the internal Weaviate",
 	}
-<<<<<<< HEAD
+
 	return graphql.NewObject(localConvertedFetchThings), nil
 }
 
@@ -319,30 +275,10 @@
 	obj := graphql.NewObject(singleThingClassPropertyFieldsObj)
 	field := &graphql.Field{
 		Type:        obj,
-=======
-	return &localConvertedFetchThings, nil
-}
-
-func buildSingleActionClassField(class *models.SemanticSchemaClass) (*graphql.Field, error) {
-
-	singleActionClassPropertyFields, err := buildSingleActionClassPropertyFields(class)
-
-	if err != nil {
-		return nil, fmt.Errorf("Failed to parse properties from action:", err)
-	}
-	singleActionClassPropertyFieldsObj := graphql.ObjectConfig{
-		Name:        class.Class,
-		Fields:      singleActionClassPropertyFields,
-		Description: "Type of fetch on the internal Weaviate", // check string TODO
-	}
-	return &graphql.Field{
-		Type:        graphql.NewObject(singleActionClassPropertyFieldsObj),
->>>>>>> 2efbc09e
 		Description: class.Description,
 		Resolve: func(p graphql.ResolveParams) (interface{}, error) {
 			return nil, fmt.Errorf("Not supported")
 		},
-<<<<<<< HEAD
 	}
 	return field, obj, nil
 }
@@ -351,7 +287,7 @@
 
 	singleThingClassPropertyFields := graphql.Fields{}
 
-	for index, property := range class.Properties {
+	for _, property := range class.Properties {
 
 		if propertyDataTypeIsClass(property) {
 			numberOfDataTypes := len(property.AtDataType)
@@ -388,68 +324,10 @@
 			}
 		} else {
 			convertedDataType, err := handleNonObjectDataTypes(property.AtDataType[0], property)
-=======
-	}, nil
-}
-
-//THING
-func buildSingleThingClassField(class *models.SemanticSchemaClass) (*graphql.Field, error) {
-
-	singleThingClassPropertyFields, err := buildSingleThingClassPropertyFields(class)
-
-	if err != nil {
-		return nil, fmt.Errorf("Failed to parse properties from thing:", err)
-	}
-	singleThingClassPropertyFieldsObj := graphql.ObjectConfig{
-		Name:        class.Class,
-		Fields:      singleThingClassPropertyFields,
-		Description: "Type of fetch on the internal Weaviate", // todo
-	}
-	return &graphql.Field{
-		Type:        graphql.NewObject(singleThingClassPropertyFieldsObj),
-		Description: class.Description,
-		Resolve: func(p graphql.ResolveParams) (interface{}, error) {
-			return nil, fmt.Errorf("Not supported")
-		},
-	}, nil
-}
-
-func buildSingleActionClassPropertyFields(class *models.SemanticSchemaClass) (graphql.Fields, error) {
-
-	singleActionClassPropertyFields := graphql.Fields{}
-
-	for _, property := range class.Properties {
-
-		if propertyDataTypeIsClass(property) {
-			//			handleObjectDataTypes(property, fields) // TODO: implement data type object handling
-		} else {
-			convertedDataType, err := handleNonObjectDataTypes(property.AtDataType[0], singleActionClassPropertyFields, property)
 
 			if err != nil {
 				return nil, err
 			}
-			singleActionClassPropertyFields[property.Name] = convertedDataType
-		}
-	}
-	return singleActionClassPropertyFields, nil
-}
-
-// THING
-func buildSingleThingClassPropertyFields(class *models.SemanticSchemaClass) (graphql.Fields, error) {
-
-	singleThingClassPropertyFields := graphql.Fields{}
-
-	for _, property := range class.Properties {
-
-		if propertyDataTypeIsClass(property) {
-			//			handleObjectDataTypes(property, fields) // TODO: implement data type object handling
-		} else {
-			convertedDataType, err := handleNonObjectDataTypes(property.AtDataType[0], singleThingClassPropertyFields, property)
->>>>>>> 2efbc09e
-
-			if err != nil {
-				return nil, err
-			}
 			singleThingClassPropertyFields[property.Name] = convertedDataType
 		}
 	}
@@ -466,27 +344,7 @@
 	return false
 }
 
-<<<<<<< HEAD
 func handleNonObjectDataTypes(dataType string, property *models.SemanticSchemaClassProperty) (*graphql.Field, error) {
-=======
-//// TODO make gql.union, either from conf or []string property.AtDataType
-//func handleObjectDataTypes(property *models.SemanticSchemaClassProperty, fields graphql.Fields) error {
-//	for _, dataType := range property.AtDataType {
-//		// TODO: attempting to handle objects as datatypes.
-//	}
-//	unionConf := &graphql.UnionConfig{
-//		Name:        property.Name,
-//		Types:       property.AtDataType,
-//		Description: property.Description,
-//	}
-//	argh := &graphql.NewUnion(unionConf)
-//	//fields[property.Name] = &graphql.NewUnion(unionConf)
-//	return nil
-//}
-
-// TODO fields is not required?
-func handleNonObjectDataTypes(dataType string, fields graphql.Fields, property *models.SemanticSchemaClassProperty) (*graphql.Field, error) {
->>>>>>> 2efbc09e
 
 	switch dataType {
 
@@ -543,24 +401,14 @@
 	}
 }
 
-<<<<<<< HEAD
 func (g *GraphQL) genThingsAndActionsFieldsForWeaviateLocalConvertedFetchObj(localConvertedFetchActions *graphql.Object,
 	localConvertedFetchThings *graphql.Object) (*graphql.Object, error) {
-=======
-// TODO: return Field, error and parse to objectconf -> object on a higher level
-func (g *GraphQL) genThingsAndActionsFieldsForWeaviateLocalConvertedFetchObj(localConvertedFetchActions *graphql.ObjectConfig,
-	localConvertedFetchThings *graphql.ObjectConfig) (*graphql.ObjectConfig, error) {
->>>>>>> 2efbc09e
 
 	convertedFetchThingsAndActionFields := graphql.Fields{
 		"Actions": &graphql.Field{
 			Name:        "WeaviateLocalConvertedFetchActions",
 			Description: "Locate Actions on the local Weaviate",
-<<<<<<< HEAD
 			Type:        localConvertedFetchActions,
-=======
-			Type:        graphql.NewObject(*localConvertedFetchActions),
->>>>>>> 2efbc09e
 			Resolve: func(p graphql.ResolveParams) (interface{}, error) {
 				return nil, fmt.Errorf("Not supported")
 			},
@@ -568,11 +416,7 @@
 		"Things": &graphql.Field{
 			Name:        "WeaviateLocalConvertedFetchThings",
 			Description: "Locate Things on the local Weaviate",
-<<<<<<< HEAD
 			Type:        localConvertedFetchThings,
-=======
-			Type:        graphql.NewObject(*localConvertedFetchThings),
->>>>>>> 2efbc09e
 			Resolve: func(p graphql.ResolveParams) (interface{}, error) {
 				return nil, fmt.Errorf("Not supported")
 			},
@@ -583,17 +427,10 @@
 		Fields:      convertedFetchThingsAndActionFields,
 		Description: "Fetch things or actions on the internal Weaviate",
 	}
-<<<<<<< HEAD
 	return graphql.NewObject(convertedFetchThingsAndActionFieldsObject), nil
 }
 
 func (g *GraphQL) genThingsAndActionsFieldsForWeaviateLocalMetaFetchGenericsObj() (*graphql.Object, error) {
-=======
-	return &convertedFetchThingsAndActionFieldsObject, nil
-}
-
-func (g *GraphQL) genThingsAndActionsFieldsForWeaviateLocalMetaFetchGenericsObj() (*graphql.ObjectConfig, error) {
->>>>>>> 2efbc09e
 
 	metaFetchGenericsThingsAndActionFields := graphql.Fields{
 		"Actions": &graphql.Field{
@@ -618,32 +455,20 @@
 		Fields:      metaFetchGenericsThingsAndActionFields,
 		Description: "Object type to fetch",
 	}
-<<<<<<< HEAD
 	return graphql.NewObject(metaFetchGenericsThingsAndActionFieldsObject), nil
 }
 
 func (g *GraphQL) genGenericsFieldForWeaviateLocalMetaFetchObj(localMetaFetchObject *graphql.Object) (*graphql.Object, error) {
-=======
-	return &metaFetchGenericsThingsAndActionFieldsObject, nil
-}
-
-func (g *GraphQL) genGenericsFieldForWeaviateLocalMetaFetchObj(localMetaFetchObject *graphql.ObjectConfig) (*graphql.ObjectConfig, error) {
->>>>>>> 2efbc09e
 
 	metaFetchGenericsField := graphql.Fields{
 		"Generics": &graphql.Field{
 			Name:        "WeaviateLocalMetaFetchGenericsObj",
 			Description: "Fetch generic meta information based on the type",
-<<<<<<< HEAD
 			Type:        localMetaFetchObject,
-=======
-			Type:        graphql.NewObject(*localMetaFetchObject),
->>>>>>> 2efbc09e
-			Resolve: func(p graphql.ResolveParams) (interface{}, error) {
-				return nil, fmt.Errorf("Not supported")
-			},
-		},
-<<<<<<< HEAD
+			Resolve: func(p graphql.ResolveParams) (interface{}, error) {
+				return nil, fmt.Errorf("Not supported")
+			},
+		},
 	}
 	metaFetchGenericsFieldObject := graphql.ObjectConfig{
 		Name:        "WeaviateLocalMetaFetchObj",
@@ -656,29 +481,11 @@
 func (g *GraphQL) genConvertedFetchAndMetaGenericsFields(
 	localConvertedFetchObject *graphql.Object,
 	localMetaGenericsObject *graphql.Object) (*graphql.Object, error) {
-=======
-	}
-	metaFetchGenericsFieldObject := graphql.ObjectConfig{
-		Name:        "WeaviateLocalMetaFetchObj",
-		Fields:      metaFetchGenericsField,
-		Description: "Fetch things or actions on the internal Weaviate",
-	}
-	return &metaFetchGenericsFieldObject, nil
-}
-
-func (g *GraphQL) genConvertedFetchAndMetaGenericsFields(
-	localConvertedFetchObject *graphql.ObjectConfig,
-	localMetaGenericsObject *graphql.ObjectConfig) (*graphql.ObjectConfig, error) {
->>>>>>> 2efbc09e
 
 	convertedAndMetaFetchFields := graphql.Fields{
 		"ConvertedFetch": &graphql.Field{
 			Name:        "WeaviateLocalConvertedFetch",
-<<<<<<< HEAD
 			Type:        localConvertedFetchObject,
-=======
-			Type:        graphql.NewObject(*localConvertedFetchObject),
->>>>>>> 2efbc09e
 			Description: "Do a converted fetch to search Things or Actions on the local weaviate",
 			Resolve: func(p graphql.ResolveParams) (interface{}, error) {
 				return nil, fmt.Errorf("Not supported")
@@ -686,11 +493,7 @@
 		},
 		"MetaFetch": &graphql.Field{
 			Name:        "WeaviateLocalMetaFetch",
-<<<<<<< HEAD
 			Type:        localMetaGenericsObject,
-=======
-			Type:        graphql.NewObject(*localMetaGenericsObject),
->>>>>>> 2efbc09e
 			Description: "Fetch meta information about Things or Actions on the local weaviate",
 			Resolve: func(p graphql.ResolveParams) (interface{}, error) {
 				return nil, fmt.Errorf("Not supported")
@@ -702,7 +505,6 @@
 		Fields:      convertedAndMetaFetchFields,
 		Description: "Type of fetch on the internal Weaviate",
 	}
-<<<<<<< HEAD
 	return graphql.NewObject(*weaviateLocalObject), nil
 }
 
@@ -710,15 +512,6 @@
 
 	field := graphql.Field{
 		Type:        localMetaAndConvertedFetchObject,
-=======
-	return weaviateLocalObject, nil
-}
-
-func (g *GraphQL) buildLocalField(localMetaAndConvertedFetchObject *graphql.ObjectConfig) (*graphql.Field, error) {
-
-	field := graphql.Field{
-		Type:        graphql.NewObject(*localMetaAndConvertedFetchObject),
->>>>>>> 2efbc09e
 		Description: "Locate on the local Weaviate",
 		Resolve: func(p graphql.ResolveParams) (interface{}, error) {
 			return nil, fmt.Errorf("Not supported")
