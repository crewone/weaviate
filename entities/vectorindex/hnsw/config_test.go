--- conflicted
+++ resolved
@@ -22,18 +22,11 @@
 
 func Test_UserConfig(t *testing.T) {
 	type test struct {
-<<<<<<< HEAD
-		name        string
-		input       interface{}
-		expected    UserConfig
-		expectedErr string
-=======
 		name         string
 		input        interface{}
 		expected     UserConfig
 		expectErr    bool
 		expectErrMsg string
->>>>>>> bf5540d0
 	}
 
 	tests := []test{
@@ -470,17 +463,6 @@
 
 	for _, test := range tests {
 		t.Run(test.name, func(t *testing.T) {
-<<<<<<< HEAD
-			cfg, err := ParseUserConfig(test.input)
-
-			if test.expectedErr == "" {
-				assert.Nil(t, err)
-				assert.Equal(t, test.expected, cfg)
-			} else {
-				assert.NotNil(t, err)
-				assert.Contains(t, err.Error(), test.expectedErr)
-			}
-=======
 			cfg, err := ParseAndValidateConfig(test.input)
 			if test.expectErr {
 				require.NotNil(t, err)
@@ -490,7 +472,6 @@
 
 			assert.Nil(t, err)
 			assert.Equal(t, test.expected, cfg)
->>>>>>> bf5540d0
 		})
 	}
 }