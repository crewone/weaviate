/*                          _       _
 *__      _____  __ ___   ___  __ _| |_ ___
 *\ \ /\ / / _ \/ _` \ \ / / |/ _` | __/ _ \
 * \ V  V /  __/ (_| |\ V /| | (_| | ||  __/
 *  \_/\_/ \___|\__,_| \_/ |_|\__,_|\__\___|
 *
 * Copyright © 2016 Weaviate. All rights reserved.
 * LICENSE: https://github.com/weaviate/weaviate/blob/master/LICENSE
 * AUTHOR: Bob van Luijt (bob@weaviate.com)
 * See www.weaviate.com for details
 * Contact: @weaviate_iot / yourfriends@weaviate.com
 */
package dbconnector

import (
	"encoding/json"
	"fmt"
	"time"

	"github.com/go-openapi/strfmt"
	gouuid "github.com/satori/go.uuid"
)

// DatabaseObject for a new row in de database
type DatabaseObject struct {
	Uuid           string           // uuid, also used in Object's id
	Owner          string           // uuid of the owner
	RefType        string           // type, as defined
	CreateTimeMs   int64            // creation time in ms
	Object         string           // the JSON object, id will be collected from current uuid
	Deleted        bool             // if true, it does not exsist anymore
	RelatedObjects ObjectReferences // references to other objects
}

// ObjectReferences contains IDs that link to other objects
type ObjectReferences struct {
	ThingID strfmt.UUID `json:"thingID,omitempty"`
}

// DatabaseObjects type that is reused a lot
type DatabaseObjects []DatabaseObject

func (slice DatabaseObjects) Len() int {
	return len(slice)
}

func (slice DatabaseObjects) Less(i, j int) bool {
	return slice[i].CreateTimeMs > slice[j].CreateTimeMs
}

func (slice DatabaseObjects) Swap(i, j int) {
	slice[i], slice[j] = slice[j], slice[i]
}

// DatabaseUsersObject for a new row in de database
type DatabaseUsersObject struct {
	Uuid         string // uuid, also used in Object's id
	KeyToken     string // uuid, also used in Object's id
	KeyExpiresMs int64  // uuid of the owner
	Object       string // type, as defined
	Parent       string // Parent Uuid (not key)
}

// DatabaseUsersObjectsObject is an Object of DatabaseUsersObject
type DatabaseUsersObjectsObject struct {
	Delete   bool     `json:"Delete"`
	Email    string   `json:"Email"`
	IpOrigin []string `json:"IpOrigin"`
	Read     bool     `json:"Read"`
	Write    bool     `json:"Write"`
}

// NewDatabaseObject creates a new object with default values
// Note: Only owner and refType has to be filled. New object automatically gets new UUID and TIME.
// 	Time is updatable by function.
func NewDatabaseObject(owner string, refType string) *DatabaseObject {
	dbo := new(DatabaseObject)

	// Set default values
	dbo.GenerateAndSetUUID()
	dbo.SetCreateTimeMsToNow()
	dbo.Deleted = false

	// Set values by function params
	dbo.Owner = owner
	dbo.RefType = refType

	return dbo
}

// NewDatabaseObjectFromPrincipal creates a new object with default values, out of principle object
func NewDatabaseObjectFromPrincipal(principal interface{}, refType string) *DatabaseObject {
	// Get user object
	UsersObject, _ := PrincipalMarshalling(principal)

	// Generate DatabaseObject without JSON-object in it.
	dbObject := NewDatabaseObject(UsersObject.Uuid, refType)

	return dbObject
}

// SetCreateTimeMsToNow gives the Object the current time in mili seconds
func (f *DatabaseObject) SetCreateTimeMsToNow() {
	f.CreateTimeMs = time.Now().UnixNano() / int64(time.Millisecond)
}

// GenerateAndSetUUID generates and sets a new Uuid
func (f *DatabaseObject) GenerateAndSetUUID() {
	f.Uuid = fmt.Sprintf("%v", gouuid.NewV4())
}

// MakeObjectDeleted gives the Object the current time in mili seconds and marks it as deleted
func (f *DatabaseObject) MakeObjectDeleted() {
	f.Deleted = true
	f.SetCreateTimeMsToNow()
}

// MergeRequestBodyIntoObject merges the Object with right body
func (f *DatabaseObject) MergeRequestBodyIntoObject(body interface{}) {
	databaseBody, _ := json.Marshal(body)
	f.Object = string(databaseBody)
}

// PrincipalMarshalling Marhshall and Unmarshall Principal and Principals Objects
func PrincipalMarshalling(Object interface{}) (DatabaseUsersObject, DatabaseUsersObjectsObject) {
	// marshall principal
	principalMarshall, _ := json.Marshal(Object)
	var Principal DatabaseUsersObject
	json.Unmarshal(principalMarshall, &Principal)

	// Unmarshall the Object inside the Principal (aka ObjectsObject)
	var ObjectsObject DatabaseUsersObjectsObject
	json.Unmarshal([]byte(Principal.Object), &ObjectsObject)

	return Principal, ObjectsObject
}

// ReadAllowed checks if reading is allowed
func ReadAllowed(validateObject interface{}) bool {
	_, ObjectsObject := PrincipalMarshalling(validateObject)
	return ObjectsObject.Read
}

// WriteAllowed checks if writing is allowed
func WriteAllowed(validateObject interface{}) bool {
	_, ObjectsObject := PrincipalMarshalling(validateObject)
	return ObjectsObject.Write
}

// DeleteAllowed checks if deleting is allowed
func DeleteAllowed(validateObject interface{}) bool {
	_, ObjectsObject := PrincipalMarshalling(validateObject)
	return ObjectsObject.Delete
}

// DatabaseConnector is the interface that all connectors should have
type DatabaseConnector interface {
	Connect() error
	Init() error
	Add(DatabaseObject) (string, error)
	Get(string) (DatabaseObject, error)
<<<<<<< HEAD
	List(string, int, *ObjectReferences) ([]DatabaseObject, int64, error)
=======
	List(string, int, int) (DatabaseObjects, int, error)
>>>>>>> 24451bc7
	ValidateKey(string) ([]DatabaseUsersObject, error)
	AddKey(string, DatabaseUsersObject) (DatabaseUsersObject, error)
}<|MERGE_RESOLUTION|>--- conflicted
+++ resolved
@@ -159,11 +159,7 @@
 	Init() error
 	Add(DatabaseObject) (string, error)
 	Get(string) (DatabaseObject, error)
-<<<<<<< HEAD
-	List(string, int, *ObjectReferences) ([]DatabaseObject, int64, error)
-=======
-	List(string, int, int) (DatabaseObjects, int, error)
->>>>>>> 24451bc7
+	List(string, int, int, *ObjectReferences) (DatabaseObjects, int64, error)
 	ValidateKey(string) ([]DatabaseUsersObject, error)
 	AddKey(string, DatabaseUsersObject) (DatabaseUsersObject, error)
 }