//                           _       _
// __      _____  __ ___   ___  __ _| |_ ___
// \ \ /\ / / _ \/ _` \ \ / / |/ _` | __/ _ \
//  \ V  V /  __/ (_| |\ V /| | (_| | ||  __/
//   \_/\_/ \___|\__,_| \_/ |_|\__,_|\__\___|
//
//  Copyright © 2016 - 2024 Weaviate B.V. All rights reserved.
//
//  CONTACT: hello@weaviate.io
//

package modstgs3

import (
	"bytes"
	"context"
	"encoding/json"
	"fmt"
	"io"
	"net/http"
	"os"
	"path"
	"strings"

	"github.com/minio/minio-go/v7"
	"github.com/minio/minio-go/v7/pkg/credentials"
	"github.com/pkg/errors"
	"github.com/sirupsen/logrus"

	"github.com/weaviate/weaviate/entities/backup"
	ubak "github.com/weaviate/weaviate/usecases/backup"
	"github.com/weaviate/weaviate/usecases/modulecomponents"
	"github.com/weaviate/weaviate/usecases/monitoring"
)

const (
	// source : https://github.com/minio/minio-go/blob/master/api-put-object-common.go#L69
	// minio has min part size of 16MB
	MINIO_MIN_PART_SIZE = 16 * 1024 * 1024
)

type s3Client struct {
	client   *minio.Client
	config   *clientConfig
	logger   logrus.FieldLogger
	dataPath string
	region   string
}

func newClient(config *clientConfig, logger logrus.FieldLogger, dataPath, bucket, path string) (*s3Client, error) {
	region := os.Getenv("AWS_REGION")
	if len(region) == 0 {
		region = os.Getenv("AWS_DEFAULT_REGION")
	}

	var creds *credentials.Credentials
	if (os.Getenv("AWS_ACCESS_KEY_ID") != "" || os.Getenv("AWS_ACCESS_KEY") != "") &&
		(os.Getenv("AWS_SECRET_ACCESS_KEY") != "" || os.Getenv("AWS_SECRET_KEY") != "") {
		creds = credentials.NewEnvAWS()
	} else {
		creds = credentials.NewIAM("")
<<<<<<< HEAD
		// .Get() got deprecated with 7.0.83
		// and passing nil will use default context,
=======
>>>>>>> 9c8d3c11
		if _, err := creds.GetWithContext(nil); err != nil {
			// can be anonymous access
			creds = credentials.NewEnvAWS()
		}
	}

	client, err := minio.New(config.Endpoint, &minio.Options{
		Creds:  creds,
		Region: region,
		Secure: config.UseSSL,
	})
	if err != nil {
		return nil, errors.Wrap(err, "create client")
	}
	return &s3Client{client, config, logger, dataPath, region}, nil
}

func (s *s3Client) getClient(ctx context.Context) (*minio.Client, error) {
	xAwsAccessKey := modulecomponents.GetValueFromContext(ctx, "X-AWS-ACCESS-KEY")
	xAwsSecretKey := modulecomponents.GetValueFromContext(ctx, "X-AWS-SECRET-KEY")
	xAwsSessionToken := modulecomponents.GetValueFromContext(ctx, "X-AWS-SESSION-TOKEN")
	if xAwsAccessKey != "" && xAwsSecretKey != "" && xAwsSessionToken != "" {
		return minio.New(s.config.Endpoint, &minio.Options{
			Creds:  credentials.NewStaticV4(xAwsAccessKey, xAwsSecretKey, xAwsSessionToken),
			Region: s.region,
			Secure: s.config.UseSSL,
		})
	}
	return s.client, nil
}

func (s *s3Client) makeObjectName(parts ...string) string {
	base := path.Join(parts...)
	return path.Join(s.config.BackupPath, base)
}

func (s *s3Client) HomeDir(backupID, overrideBucket, overridePath string) string {
	remoteBucket := s.config.Bucket
	remotePath := s.config.BackupPath

	if overridePath != "" {
		remotePath = path.Join(overridePath)
	}

	if overrideBucket != "" {
		remoteBucket = overrideBucket
	}

	return "s3://" + path.Join(remoteBucket, remotePath, s.makeObjectName(backupID))
}

func (s *s3Client) AllBackups(ctx context.Context,
) ([]*backup.DistributedBackupDescriptor, error) {
	var meta []*backup.DistributedBackupDescriptor
	objectsInfo := s.client.ListObjects(ctx,
		s.config.Bucket,
		minio.ListObjectsOptions{
			Recursive: true,
			Prefix:    s.config.BackupPath,
		},
	)
	for info := range objectsInfo {
		if strings.Contains(info.Key, ubak.GlobalBackupFile) {
			obj, err := s.client.GetObject(ctx,
				s.config.Bucket, info.Key, minio.GetObjectOptions{})
			if err != nil {
				return nil, fmt.Errorf("get object %q: %w", info.Key, err)
			}
			contents, err := io.ReadAll(obj)
			if err != nil {
				return nil, fmt.Errorf("read object %q: %w", info.Key, err)
			}
			var desc backup.DistributedBackupDescriptor
			if err := json.Unmarshal(contents, &desc); err != nil {
				return nil, fmt.Errorf("unmarshal object %q: %w", info.Key, err)
			}
			meta = append(meta, &desc)
		}
	}
	return meta, nil
}

func (s *s3Client) GetObject(ctx context.Context, backupID, key, overrideBucket, overridePath string) ([]byte, error) {
	client, err := s.getClient(ctx)
	if err != nil {
		return nil, errors.Wrap(err, "get object: failed to get client")
	}
	remotePath := s.makeObjectName(backupID, key)

	if overridePath != "" {
		remotePath = path.Join(overridePath, backupID, key)
	}

	bucket := s.config.Bucket
	if overrideBucket != "" {
		bucket = overrideBucket
	}

	if err := ctx.Err(); err != nil {
		return nil, backup.NewErrContextExpired(errors.Wrapf(err, "context expired in get object %s", remotePath))
	}

	obj, err := client.GetObject(ctx, bucket, remotePath, minio.GetObjectOptions{})
	if err != nil {
		return nil, backup.NewErrInternal(errors.Wrapf(err, "get object %s", remotePath))
	}

	contents, err := io.ReadAll(obj)
	if err != nil {
		var s3Err minio.ErrorResponse
		if errors.As(err, &s3Err) && s3Err.StatusCode == http.StatusNotFound {
			return nil, backup.NewErrNotFound(errors.Wrapf(err, "get object contents from %s:%s not found %s", bucket, remotePath, remotePath))
		}
		return nil, backup.NewErrInternal(errors.Wrapf(err, "get object contents from %s:%s %s", bucket, remotePath, remotePath))
	}

	metric, err := monitoring.GetMetrics().BackupRestoreDataTransferred.GetMetricWithLabelValues(Name, "class")
	if err == nil {
		metric.Add(float64(len(contents)))
	}

	return contents, nil
}

func (s *s3Client) PutObject(ctx context.Context, backupID, key, overrideBucket, overridePath string, byes []byte) error {
	client, err := s.getClient(ctx)
	if err != nil {
		return errors.Wrap(err, "put object: failed to get client")
	}

	remotePath := s.makeObjectName(backupID, key)
	opt := minio.PutObjectOptions{
		ContentType:    "application/octet-stream",
		PartSize:       MINIO_MIN_PART_SIZE,
		SendContentMd5: true,
	}
	reader := bytes.NewReader(byes)
	objectSize := int64(len(byes))

	if overridePath != "" {
		remotePath = path.Join(overridePath, backupID, key)
	}

	bucket := s.config.Bucket
	if overrideBucket != "" {
		bucket = overrideBucket
	}

	_, err = client.PutObject(ctx, bucket, remotePath, reader, objectSize, opt)
	if err != nil {
		return backup.NewErrInternal(
			errors.Wrapf(err, "put object: %s:%s", bucket, remotePath))
	}

	metric, err := monitoring.GetMetrics().BackupStoreDataTransferred.GetMetricWithLabelValues(Name, "class")
	if err == nil {
		metric.Add(float64(len(byes)))
	}
	return nil
}

func (s *s3Client) Initialize(ctx context.Context, backupID, overrideBucket, overridePath string) error {
	client, err := s.getClient(ctx)
	if err != nil {
		return errors.Wrap(err, "failed to get client")
	}

	key := "access-check"

	if err := s.PutObject(ctx, backupID, key, overrideBucket, overridePath, []byte("")); err != nil {
		return errors.Wrap(err, "failed to access-check s3 backup module")
	}

	objectName := s.makeObjectName(backupID, key)
	opt := minio.RemoveObjectOptions{}
	if err := client.RemoveObject(ctx, s.config.Bucket, objectName, opt); err != nil {
		return errors.Wrap(err, "failed to remove access-check s3 backup module")
	}

	return nil
}

// WriteFile downloads contents of an object to a local file destPath
func (s *s3Client) WriteToFile(ctx context.Context, backupID, key, destPath, overrideBucket, overridePath string) error {
	client, err := s.getClient(ctx)
	if err != nil {
		return errors.Wrap(err, "write to file: cannot get client")
	}
	remotePath := s.makeObjectName(backupID, key)
	if overridePath != "" {
		remotePath = path.Join(overridePath, backupID, key)
	}

	bucket := s.config.Bucket
	if overrideBucket != "" {
		bucket = overrideBucket
	}

	err = client.FGetObject(ctx, bucket, remotePath, destPath, minio.GetObjectOptions{})
	if err != nil {
		return fmt.Errorf("s3.FGetObject %q %q: %w", destPath, remotePath, err)
	}

	if st, err := os.Stat(destPath); err == nil {
		metric, err := monitoring.GetMetrics().BackupRestoreDataTransferred.GetMetricWithLabelValues(Name, "class")
		if err == nil {
			metric.Add(float64(st.Size()))
		}
	}
	return nil
}

func (s *s3Client) Write(ctx context.Context, backupID, key, overrideBucket, overridePath string, r io.ReadCloser) (int64, error) {
	defer r.Close()
	client, err := s.getClient(ctx)
	if err != nil {
		return -1, errors.Wrap(err, "write: cannot get client")
	}
	remotePath := s.makeObjectName(backupID, key)
	opt := minio.PutObjectOptions{
		ContentType:      "application/octet-stream",
		DisableMultipart: false,
		PartSize:         MINIO_MIN_PART_SIZE,
		SendContentMd5:   true,
	}

	if overridePath != "" {
		remotePath = path.Join(overridePath, backupID, key)
	}

	bucket := s.config.Bucket
	if overrideBucket != "" {
		bucket = overrideBucket
	}

	info, err := client.PutObject(ctx, bucket, remotePath, r, -1, opt)
	if err != nil {
		return info.Size, fmt.Errorf("write object %q", remotePath)
	}

	if metric, err := monitoring.GetMetrics().BackupStoreDataTransferred.
		GetMetricWithLabelValues(Name, "class"); err == nil {
		metric.Add(float64(float64(info.Size)))
	}
	return info.Size, nil
}

func (s *s3Client) Read(ctx context.Context, backupID, key, overrideBucket, overridePath string, w io.WriteCloser) (int64, error) {
	defer w.Close()
	client, err := s.getClient(ctx)
	if err != nil {
		return -1, errors.Wrap(err, "read: cannot get client")
	}
	remotePath := s.makeObjectName(backupID, key)

	if overridePath != "" {
		remotePath = path.Join(overridePath, backupID, key)
	}

	bucket := s.config.Bucket
	if overrideBucket != "" {
		bucket = overrideBucket
	}

	obj, err := client.GetObject(ctx, bucket, remotePath, minio.GetObjectOptions{})
	if err != nil {
		return 0, fmt.Errorf("get object %q: %w", remotePath, err)
	}

	read, err := io.Copy(w, obj)
	if err != nil {
		err = fmt.Errorf("get object %q: %w", remotePath, err)
		var s3Err minio.ErrorResponse
		if errors.As(err, &s3Err) && s3Err.StatusCode == http.StatusNotFound {
			err = backup.NewErrNotFound(err)
		}
		return 0, err
	}

	if metric, err := monitoring.GetMetrics().BackupRestoreDataTransferred.
		GetMetricWithLabelValues(Name, "class"); err == nil {
		metric.Add(float64(float64(read)))
	}

	return read, nil
}

func (s *s3Client) SourceDataPath() string {
	return s.dataPath
}<|MERGE_RESOLUTION|>--- conflicted
+++ resolved
@@ -59,11 +59,8 @@
 		creds = credentials.NewEnvAWS()
 	} else {
 		creds = credentials.NewIAM("")
-<<<<<<< HEAD
 		// .Get() got deprecated with 7.0.83
 		// and passing nil will use default context,
-=======
->>>>>>> 9c8d3c11
 		if _, err := creds.GetWithContext(nil); err != nil {
 			// can be anonymous access
 			creds = credentials.NewEnvAWS()
