--- conflicted
+++ resolved
@@ -117,15 +117,10 @@
 	// GetFile returns a reader for the file at the given path in the shard's root directory.
 	// The caller must close the returned io.ReadCloser if no error is returned.
 	GetFile(ctx context.Context, hostName, indexName, shardName, fileName string) (io.ReadCloser, error)
-<<<<<<< HEAD
-	// SetAsyncReplicationTargetNode sets the async replication target node for a shard.
-	SetAsyncReplicationTargetNode(ctx context.Context, hostName, indexName, shardName string, targetNodeOverride additional.AsyncReplicationTargetNodeOverride) error
-=======
 	// AddAsyncReplicationTargetNode adds the async replication target node for a shard.
 	AddAsyncReplicationTargetNode(ctx context.Context, hostName, indexName, shardName string, targetNodeOverride additional.AsyncReplicationTargetNodeOverride, schemaVersion uint64) error
 	// RemoveAsyncReplicationTargetNode removes the async replication target node for a shard.
 	RemoveAsyncReplicationTargetNode(ctx context.Context, hostName, indexName, shardName string, targetNodeOverride additional.AsyncReplicationTargetNodeOverride) error
->>>>>>> 2057624f
 }
 
 func (ri *RemoteIndex) PutObject(ctx context.Context, shardName string,
