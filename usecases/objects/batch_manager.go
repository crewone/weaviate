--- conflicted
+++ resolved
@@ -67,11 +67,7 @@
 		timeSource:        defaultTimeSource{},
 		modulesProvider:   modulesProvider,
 		authorizer:        authorizer,
-<<<<<<< HEAD
-		autoSchemaManager: newAutoSchemaManager(schemaManager, vectorRepo, config, authorizer, logger),
-=======
 		autoSchemaManager: autoSchemaManager,
->>>>>>> 75fada42
 		metrics:           NewMetrics(prom),
 	}
 }