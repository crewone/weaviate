--- conflicted
+++ resolved
@@ -512,15 +512,11 @@
 	return ""
 }
 
-<<<<<<< HEAD
 func (m *dummyBackupModuleWithAltNames) AllBackups(context.Context) ([]*backup.DistributedBackupDescriptor, error) {
 	return nil, nil
 }
 
-func (m *dummyBackupModuleWithAltNames) GetObject(ctx context.Context, backupID, key string) ([]byte, error) {
-=======
 func (m *dummyBackupModuleWithAltNames) GetObject(ctx context.Context, backupID, key, overrideBucket, overridePath string) ([]byte, error) {
->>>>>>> 53dbaf8e
 	return nil, nil
 }
 
