--- conflicted
+++ resolved
@@ -65,22 +65,9 @@
 	if object.VectorWeights != nil {
 		overrides = object.VectorWeights.(map[string]string)
 	}
-<<<<<<< HEAD
 
 	return v.object(ctx, object.Class, object.Schema, overrides)
 }
-
-// // Action object to vector
-// func (v *Vectorizer) Action(ctx context.Context, object *models.Action) ([]float32, []InputElement, error) {
-// 	var overrides map[string]string
-// 	if object.VectorWeights != nil {
-// 		overrides = object.VectorWeights.(map[string]string)
-// 	}
-=======
->>>>>>> fbcbef35
-
-// 	return v.object(ctx, object.Class, object.Schema, overrides)
-// }
 
 func (v *Vectorizer) object(ctx context.Context, className string,
 	schema interface{}, overrides map[string]string) ([]float32, []InputElement, error) {
