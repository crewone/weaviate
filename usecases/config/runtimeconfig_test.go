//                           _       _
// __      _____  __ ___   ___  __ _| |_ ___
// \ \ /\ / / _ \/ _` \ \ / / |/ _` | __/ _ \
//  \ V  V /  __/ (_| |\ V /| | (_| | ||  __/
//   \_/\_/ \___|\__,_| \_/ |_|\__,_|\__\___|
//
//  Copyright © 2016 - 2024 Weaviate B.V. All rights reserved.
//
//  CONTACT: hello@weaviate.io
//

package config

import (
	"regexp"
	"testing"
	"time"

	"github.com/go-jose/go-jose/v4/json"
	"github.com/stretchr/testify/assert"
	"github.com/stretchr/testify/require"
	"github.com/weaviate/weaviate/usecases/config/runtime"
	"gopkg.in/yaml.v3"
)

func TestParseRuntimeConfig(t *testing.T) {
	// parser should fail if any unknown fields exist in the file
	t.Run("parser should fail if any unknown fields exist in the file", func(t *testing.T) {
		// rationale: Catch and fail early if any typo on the config file.

		buf := []byte(`autoschema_enabled: true`)
		cfg, err := ParseRuntimeConfig(buf)
		require.NoError(t, err)
		assert.Equal(t, true, cfg.AutoschemaEnabled.Get())

		buf = []byte(`autoschema_enbaled: false`) // note: typo.
		cfg, err = ParseRuntimeConfig(buf)
		require.ErrorContains(t, err, "autoschema_enbaled") // should contain misspelled field
		assert.Nil(t, cfg)
	})

	t.Run("YAML tag should be lower_snake_case", func(t *testing.T) {
		var r WeaviateRuntimeConfig

		jd, err := json.Marshal(r)
		require.NoError(t, err)

		var vv map[string]any
		require.NoError(t, json.Unmarshal(jd, &vv))

		for k := range vv {
			// check if all the keys lower_snake_case.
			assertConfigKey(t, k)
		}
	})

	t.Run("JSON tag should be lower_snake_case in the runtime config", func(t *testing.T) {
		var r WeaviateRuntimeConfig

		yd, err := yaml.Marshal(r)
		require.NoError(t, err)

		var vv map[string]any
		require.NoError(t, yaml.Unmarshal(yd, &vv))

		for k := range vv {
			// check if all the keys lower_snake_case.
			assertConfigKey(t, k)
		}
	})
}

// assertConfigKey asserts if the `yaml` key is standard `lower_snake_case` (e.g: not `UPPER_CASE`)
func assertConfigKey(t *testing.T, key string) {
	t.Helper()

	re := regexp.MustCompile(`^[a-z]+(_[a-z]+)*$`)
	if !re.MatchString(key) {
		t.Fatalf("given key %v is not lower snake case. The json/yaml tag for runtime config should be all lower snake case (e.g my_key, not MY_KEY)", key)
	}
}

func TestUpdateRuntimeConfig(t *testing.T) {
	t.Run("updating should reflect changes in registered configs", func(t *testing.T) {
		var (
<<<<<<< HEAD
			colCount   runtime.DynamicValue[int]
			autoSchema runtime.DynamicValue[bool]
			asyncRep   runtime.DynamicValue[bool]
			minFinWait runtime.DynamicValue[time.Duration]
		)

		reg := &WeaviateRuntimeConfig{
			MaximumAllowedCollectionsCount:  &colCount,
			AutoschemaEnabled:               &autoSchema,
			AsyncReplicationDisabled:        &asyncRep,
			ReplicaMovementMinimumAsyncWait: &minFinWait,
=======
			colCount                 runtime.DynamicValue[int]
			autoSchema               runtime.DynamicValue[bool]
			asyncRep                 runtime.DynamicValue[bool]
			readLogLevel             runtime.DynamicValue[string]
			writeLogLevel            runtime.DynamicValue[string]
			revectorizeCheckDisabled runtime.DynamicValue[bool]
		)

		reg := &WeaviateRuntimeConfig{
			MaximumAllowedCollectionsCount: &colCount,
			AutoschemaEnabled:              &autoSchema,
			AsyncReplicationDisabled:       &asyncRep,
			TenantActivityReadLogLevel:     &readLogLevel,
			TenantActivityWriteLogLevel:    &writeLogLevel,
			RevectorizeCheckDisabled:       &revectorizeCheckDisabled,
>>>>>>> 5cddd4a4
		}

		// parsed from yaml configs for example
		buf := []byte(`autoschema_enabled: true
maximum_allowed_collections_count: 13
replica_movement_minimum_async_wait: 10s`)
		parsed, err := ParseRuntimeConfig(buf)
		require.NoError(t, err)

		// before update (zero values)
		assert.Equal(t, false, autoSchema.Get())
		assert.Equal(t, 0, colCount.Get())
		assert.Equal(t, 0*time.Second, minFinWait.Get())

		require.NoError(t, UpdateRuntimeConfig(reg, parsed))

		// after update (reflect from parsed values)
		assert.Equal(t, true, autoSchema.Get())
		assert.Equal(t, 13, colCount.Get())
		assert.Equal(t, 10*time.Second, minFinWait.Get())
	})

	t.Run("Reset() of non-exist config values in parsed yaml shouldn't panic", func(t *testing.T) {
		var (
			colCount   runtime.DynamicValue[int]
			autoSchema runtime.DynamicValue[bool]
			// leaving out `asyncRep` config
		)

		reg := &WeaviateRuntimeConfig{
			MaximumAllowedCollectionsCount: &colCount,
			AutoschemaEnabled:              &autoSchema,
			// leaving out `asyncRep` config
		}

		// parsed from yaml configs for example
		buf := []byte(`autoschema_enabled: true
maximum_allowed_collections_count: 13`) // leaving out `asyncRep` config
		parsed, err := ParseRuntimeConfig(buf)
		require.NoError(t, err)

		// before update (zero values)
		assert.Equal(t, false, autoSchema.Get())
		assert.Equal(t, 0, colCount.Get())

		require.NotPanics(t, func() { UpdateRuntimeConfig(reg, parsed) })

		// after update (reflect from parsed values)
		assert.Equal(t, true, autoSchema.Get())
		assert.Equal(t, 13, colCount.Get())
	})

	t.Run("updating priorities", func(t *testing.T) {
		// invariants:
		// 1. If field doesn't exist, should return default value
		// 2. If field exist, but removed next time, should return default value not the old value.

		var (
<<<<<<< HEAD
			colCount   runtime.DynamicValue[int]
			autoSchema runtime.DynamicValue[bool]
			asyncRep   runtime.DynamicValue[bool]
			minFinWait runtime.DynamicValue[time.Duration]
		)

		reg := &WeaviateRuntimeConfig{
			MaximumAllowedCollectionsCount:  &colCount,
			AutoschemaEnabled:               &autoSchema,
			AsyncReplicationDisabled:        &asyncRep,
			ReplicaMovementMinimumAsyncWait: &minFinWait,
=======
			colCount                 runtime.DynamicValue[int]
			autoSchema               runtime.DynamicValue[bool]
			asyncRep                 runtime.DynamicValue[bool]
			readLogLevel             runtime.DynamicValue[string]
			writeLogLevel            runtime.DynamicValue[string]
			revectorizeCheckDisabled runtime.DynamicValue[bool]
		)

		reg := &WeaviateRuntimeConfig{
			MaximumAllowedCollectionsCount: &colCount,
			AutoschemaEnabled:              &autoSchema,
			AsyncReplicationDisabled:       &asyncRep,
			TenantActivityReadLogLevel:     &readLogLevel,
			TenantActivityWriteLogLevel:    &writeLogLevel,
			RevectorizeCheckDisabled:       &revectorizeCheckDisabled,
>>>>>>> 5cddd4a4
		}

		// parsed from yaml configs for example
		buf := []byte(`autoschema_enabled: true
maximum_allowed_collections_count: 13
replica_movement_minimum_async_wait: 10s`)
		parsed, err := ParseRuntimeConfig(buf)
		require.NoError(t, err)

		// before update (zero values)
		assert.Equal(t, false, autoSchema.Get())
		assert.Equal(t, 0, colCount.Get())
		assert.Equal(t, false, asyncRep.Get()) // this field doesn't exist in original config file.
		assert.Equal(t, 0*time.Second, minFinWait.Get())

		require.NoError(t, UpdateRuntimeConfig(reg, parsed))

		// after update (reflect from parsed values)
		assert.Equal(t, true, autoSchema.Get())
		assert.Equal(t, 13, colCount.Get())
		assert.Equal(t, false, asyncRep.Get()) // this field doesn't exist in original config file, should return default value.
		assert.Equal(t, 10*time.Second, minFinWait.Get())

		// removing `maximum_allowed_collection_count` from config
		buf = []byte(`autoschema_enabled: false`)
		parsed, err = ParseRuntimeConfig(buf)
		require.NoError(t, err)

		// before update. Should have old values
		assert.Equal(t, true, autoSchema.Get())
		assert.Equal(t, 13, colCount.Get())
		assert.Equal(t, false, asyncRep.Get()) // this field doesn't exist in original config file, should return default value.

		require.NoError(t, UpdateRuntimeConfig(reg, parsed))

		// after update.
		assert.Equal(t, false, autoSchema.Get())
		assert.Equal(t, 0, colCount.Get())     // this should still return `default` value. not old value
		assert.Equal(t, false, asyncRep.Get()) // this field doesn't exist in original config file, should return default value.
	})
}<|MERGE_RESOLUTION|>--- conflicted
+++ resolved
@@ -83,35 +83,23 @@
 func TestUpdateRuntimeConfig(t *testing.T) {
 	t.Run("updating should reflect changes in registered configs", func(t *testing.T) {
 		var (
-<<<<<<< HEAD
-			colCount   runtime.DynamicValue[int]
-			autoSchema runtime.DynamicValue[bool]
-			asyncRep   runtime.DynamicValue[bool]
-			minFinWait runtime.DynamicValue[time.Duration]
-		)
-
-		reg := &WeaviateRuntimeConfig{
-			MaximumAllowedCollectionsCount:  &colCount,
-			AutoschemaEnabled:               &autoSchema,
-			AsyncReplicationDisabled:        &asyncRep,
-			ReplicaMovementMinimumAsyncWait: &minFinWait,
-=======
 			colCount                 runtime.DynamicValue[int]
 			autoSchema               runtime.DynamicValue[bool]
 			asyncRep                 runtime.DynamicValue[bool]
 			readLogLevel             runtime.DynamicValue[string]
 			writeLogLevel            runtime.DynamicValue[string]
 			revectorizeCheckDisabled runtime.DynamicValue[bool]
+			minFinWait               runtime.DynamicValue[time.Duration]
 		)
 
 		reg := &WeaviateRuntimeConfig{
-			MaximumAllowedCollectionsCount: &colCount,
-			AutoschemaEnabled:              &autoSchema,
-			AsyncReplicationDisabled:       &asyncRep,
-			TenantActivityReadLogLevel:     &readLogLevel,
-			TenantActivityWriteLogLevel:    &writeLogLevel,
-			RevectorizeCheckDisabled:       &revectorizeCheckDisabled,
->>>>>>> 5cddd4a4
+			MaximumAllowedCollectionsCount:  &colCount,
+			AutoschemaEnabled:               &autoSchema,
+			AsyncReplicationDisabled:        &asyncRep,
+			TenantActivityReadLogLevel:      &readLogLevel,
+			TenantActivityWriteLogLevel:     &writeLogLevel,
+			RevectorizeCheckDisabled:        &revectorizeCheckDisabled,
+			ReplicaMovementMinimumAsyncWait: &minFinWait,
 		}
 
 		// parsed from yaml configs for example
@@ -170,35 +158,23 @@
 		// 2. If field exist, but removed next time, should return default value not the old value.
 
 		var (
-<<<<<<< HEAD
-			colCount   runtime.DynamicValue[int]
-			autoSchema runtime.DynamicValue[bool]
-			asyncRep   runtime.DynamicValue[bool]
-			minFinWait runtime.DynamicValue[time.Duration]
-		)
-
-		reg := &WeaviateRuntimeConfig{
-			MaximumAllowedCollectionsCount:  &colCount,
-			AutoschemaEnabled:               &autoSchema,
-			AsyncReplicationDisabled:        &asyncRep,
-			ReplicaMovementMinimumAsyncWait: &minFinWait,
-=======
 			colCount                 runtime.DynamicValue[int]
 			autoSchema               runtime.DynamicValue[bool]
 			asyncRep                 runtime.DynamicValue[bool]
 			readLogLevel             runtime.DynamicValue[string]
 			writeLogLevel            runtime.DynamicValue[string]
 			revectorizeCheckDisabled runtime.DynamicValue[bool]
+			minFinWait               runtime.DynamicValue[time.Duration]
 		)
 
 		reg := &WeaviateRuntimeConfig{
-			MaximumAllowedCollectionsCount: &colCount,
-			AutoschemaEnabled:              &autoSchema,
-			AsyncReplicationDisabled:       &asyncRep,
-			TenantActivityReadLogLevel:     &readLogLevel,
-			TenantActivityWriteLogLevel:    &writeLogLevel,
-			RevectorizeCheckDisabled:       &revectorizeCheckDisabled,
->>>>>>> 5cddd4a4
+			MaximumAllowedCollectionsCount:  &colCount,
+			AutoschemaEnabled:               &autoSchema,
+			AsyncReplicationDisabled:        &asyncRep,
+			TenantActivityReadLogLevel:      &readLogLevel,
+			TenantActivityWriteLogLevel:     &writeLogLevel,
+			RevectorizeCheckDisabled:        &revectorizeCheckDisabled,
+			ReplicaMovementMinimumAsyncWait: &minFinWait,
 		}
 
 		// parsed from yaml configs for example
