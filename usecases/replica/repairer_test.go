//                           _       _
// __      _____  __ ___   ___  __ _| |_ ___
// \ \ /\ / / _ \/ _` \ \ / / |/ _` | __/ _ \
//  \ V  V /  __/ (_| |\ V /| | (_| | ||  __/
//   \_/\_/ \___|\__,_| \_/ |_|\__,_|\__\___|
//
//  Copyright © 2016 - 2024 Weaviate B.V. All rights reserved.
//
//  CONTACT: hello@weaviate.io
//

package replica

import (
	"context"
	"testing"

	"github.com/weaviate/weaviate/entities/models"

	"github.com/go-openapi/strfmt"
	"github.com/stretchr/testify/mock"
	"github.com/stretchr/testify/require"
	"github.com/weaviate/weaviate/entities/additional"
	"github.com/weaviate/weaviate/entities/search"
	"github.com/weaviate/weaviate/entities/storobj"
	"github.com/weaviate/weaviate/usecases/objects"
)

func TestRepairerOneWithALL(t *testing.T) {
	var (
		id        = strfmt.UUID("123")
		cls       = "C1"
		shard     = "SH1"
		nodes     = []string{"A", "B", "C"}
		ctx       = context.Background()
		adds      = additional.Properties{}
		proj      = search.SelectProperties{}
		nilObject *storobj.Object
		emptyItem = objects.Replica{}
	)

	t.Run("GetContentFromDirectRead", func(t *testing.T) {
		var (
			f         = newFakeFactory("C1", shard, nodes)
			finder    = f.newFinder("A")
			digestIDs = []strfmt.UUID{id}
			item      = objects.Replica{ID: id, Object: object(id, 3)}
			digestR2  = []RepairResponse{{ID: id.String(), UpdateTime: 2}}
			digestR3  = []RepairResponse{{ID: id.String(), UpdateTime: 3}}
		)
		f.RClient.On("FetchObject", anyVal, nodes[0], cls, shard, id, proj, adds).Return(item, nil)
		f.RClient.On("DigestObjects", anyVal, nodes[1], cls, shard, digestIDs).Return(digestR2, nil)
		f.RClient.On("DigestObjects", anyVal, nodes[2], cls, shard, digestIDs).Return(digestR3, nil)

		updates := []*objects.VObject{{
			ID:                      id,
			Deleted:                 false,
			LastUpdateTimeUnixMilli: 3,
			LatestObject:            &item.Object.Object,
			StaleUpdateTime:         2,
			Version:                 0, // todo set when implemented
		}}
		f.RClient.On("OverwriteObjects", anyVal, nodes[1], cls, shard, updates).Return(digestR2, nil)

		got, err := finder.GetOne(ctx, All, shard, id, proj, adds)
		require.NoError(t, err)
		require.Equal(t, item.Object, got)
	})

	t.Run("ChangedObject", func(t *testing.T) {
		vectors := map[string]models.Vector{"test": {1, 2, 3}}
		var (
			f         = newFakeFactory("C1", shard, nodes)
			finder    = f.newFinder("A")
			digestIDs = []strfmt.UUID{id}
			item      = objects.Replica{ID: id, Object: objectWithVectors(id, 3, vectors)}
			digestR2  = []RepairResponse{{ID: id.String(), UpdateTime: 2}}
			digestR3  = []RepairResponse{{ID: id.String(), UpdateTime: 3}}
			digestR4  = []RepairResponse{{ID: id.String(), UpdateTime: 4, Err: "conflict"}}
		)
		f.RClient.On("FetchObject", anyVal, nodes[0], cls, shard, id, proj, adds).Return(item, nil)
		f.RClient.On("DigestObjects", anyVal, nodes[1], cls, shard, digestIDs).Return(digestR2, nil)
		f.RClient.On("DigestObjects", anyVal, nodes[2], cls, shard, digestIDs).Return(digestR3, nil)

		updates := []*objects.VObject{{
<<<<<<< HEAD
			LatestObject:    &item.Object.Object,
			StaleUpdateTime: 2,
			Version:         0,
			Vectors:         vectors,
=======
			ID:                      id,
			Deleted:                 false,
			LastUpdateTimeUnixMilli: 3,
			LatestObject:            &item.Object.Object,
			StaleUpdateTime:         2,
			Version:                 0,
>>>>>>> f62158e2
		}}
		f.RClient.On("OverwriteObjects", anyVal, nodes[1], cls, shard, updates).Return(digestR4, nil)

		got, err := finder.GetOne(ctx, All, shard, id, proj, adds)
		require.Error(t, err)
		require.ErrorContains(t, err, msgCLevel)
		require.Nil(t, got)
		require.ErrorContains(t, err, errRepair.Error())
		f.assertLogContains(t, "msg", "A:3", "B:2", "C:3")
		f.assertLogErrorContains(t, "conflict")
	})

	t.Run("GetContentFromIndirectRead", func(t *testing.T) {
		var (
			f         = newFakeFactory("C1", shard, nodes)
			finder    = f.newFinder("A")
			digestIDs = []strfmt.UUID{id}
			item2     = objects.Replica{ID: id, Object: object(id, 2)}
			item3     = objects.Replica{ID: id, Object: object(id, 3)}
			digestR2  = []RepairResponse{{ID: id.String(), UpdateTime: 2}}
			digestR3  = []RepairResponse{{ID: id.String(), UpdateTime: 3}}
		)
		f.RClient.On("FetchObject", anyVal, nodes[0], cls, shard, id, proj, adds).Return(item2, nil)
		f.RClient.On("DigestObjects", anyVal, nodes[1], cls, shard, digestIDs).Return(digestR3, nil)
		f.RClient.On("DigestObjects", anyVal, nodes[2], cls, shard, digestIDs).Return(digestR3, nil)
		// called during reparation to fetch the most recent object
		f.RClient.On("FetchObject", anyVal, nodes[1], cls, shard, id, proj, adds).Return(item3, nil)
		f.RClient.On("FetchObject", anyVal, nodes[2], cls, shard, id, proj, adds).Return(item3, nil)

		f.RClient.On("OverwriteObjects", anyVal, nodes[0], cls, shard, anyVal).
			Return(digestR2, nil).RunFn = func(a mock.Arguments) {
			updates := a[4].([]*objects.VObject)[0]
			require.Equal(t, int64(2), updates.StaleUpdateTime)
			require.Equal(t, &item3.Object.Object, updates.LatestObject)
		}

		got, err := finder.GetOne(ctx, All, shard, id, proj, adds)
		require.Nil(t, err)
		require.Equal(t, item3.Object, got)
	})

	t.Run("OverwriteError", func(t *testing.T) {
		var (
			f         = newFakeFactory("C1", shard, nodes)
			finder    = f.newFinder("A")
			digestIDs = []strfmt.UUID{id}
			item      = objects.Replica{ID: id, Object: object(id, 3)}
			digestR2  = []RepairResponse{{ID: id.String(), UpdateTime: 2}}
			digestR3  = []RepairResponse{{ID: id.String(), UpdateTime: 3}}
		)
		f.RClient.On("FetchObject", anyVal, nodes[0], cls, shard, id, proj, adds).Return(item, nil)
		f.RClient.On("DigestObjects", anyVal, nodes[1], cls, shard, digestIDs).Return(digestR2, nil)
		f.RClient.On("DigestObjects", anyVal, nodes[2], cls, shard, digestIDs).Return(digestR3, nil)

		updates := []*objects.VObject{{
			ID:                      id,
			LastUpdateTimeUnixMilli: 3,
			LatestObject:            &item.Object.Object,
			StaleUpdateTime:         2,
			Version:                 0,
		}}
		f.RClient.On("OverwriteObjects", anyVal, nodes[1], cls, shard, updates).Return(digestR2, errAny)

		got, err := finder.GetOne(ctx, All, shard, id, proj, adds)
		require.ErrorContains(t, err, msgCLevel)
		require.ErrorContains(t, err, errRepair.Error())
		require.Nil(t, got)
		f.assertLogContains(t, "msg", "A:3", "B:2", "C:3")
	})

	t.Run("CannotGetMostRecentObject", func(t *testing.T) {
		var (
			f         = newFakeFactory("C1", shard, nodes)
			finder    = f.newFinder("A")
			digestIDs = []strfmt.UUID{id}
			item1     = objects.Replica{ID: id, Object: object(id, 1)}
			digestR2  = []RepairResponse{{ID: id.String(), UpdateTime: 2}}
			digestR3  = []RepairResponse{{ID: id.String(), UpdateTime: 3}}
		)
		f.RClient.On("FetchObject", anyVal, nodes[0], cls, shard, id, proj, adds).Return(item1, nil)
		f.RClient.On("DigestObjects", anyVal, nodes[1], cls, shard, digestIDs).Return(digestR2, nil)
		f.RClient.On("DigestObjects", anyVal, nodes[2], cls, shard, digestIDs).Return(digestR3, nil)
		// called during reparation to fetch the most recent object
		f.RClient.On("FetchObject", anyVal, nodes[2], cls, shard, id, proj, adds).Return(emptyItem, errAny)

		got, err := finder.GetOne(ctx, All, shard, id, proj, adds)
		require.ErrorContains(t, err, errRepair.Error())
		require.ErrorContains(t, err, msgCLevel)
		require.Nil(t, got)
		f.assertLogContains(t, "msg", "A:1", "B:2", "C:3")
	})
	t.Run("MostRecentObjectChanged", func(t *testing.T) {
		var (
			f         = newFakeFactory("C1", shard, nodes)
			finder    = f.newFinder("A")
			digestIDs = []strfmt.UUID{id}
			item1     = objects.Replica{ID: id, Object: object(id, 1)}
			digestR2  = []RepairResponse{{ID: id.String(), UpdateTime: 2}}
			digestR3  = []RepairResponse{{ID: id.String(), UpdateTime: 3}}
		)
		f.RClient.On("FetchObject", anyVal, nodes[0], cls, shard, id, proj, adds).Return(item1, nil)
		f.RClient.On("DigestObjects", anyVal, nodes[1], cls, shard, digestIDs).Return(digestR2, nil)
		f.RClient.On("DigestObjects", anyVal, nodes[2], cls, shard, digestIDs).Return(digestR3, nil)
		// called during reparation to fetch the most recent object
		f.RClient.On("FetchObject", anyVal, nodes[2], cls, shard, id, proj, adds).
			Return(item1, nil).Once()

		got, err := finder.GetOne(ctx, All, shard, id, proj, adds)
		require.ErrorContains(t, err, msgCLevel)
		require.ErrorContains(t, err, errRepair.Error())
		require.Nil(t, got)
		f.assertLogContains(t, "msg", "A:1", "B:2", "C:3")
		f.assertLogErrorContains(t, errConflictObjectChanged.Error())
	})

	t.Run("CreateMissingObject", func(t *testing.T) {
		var (
			f         = newFakeFactory("C1", shard, nodes)
			finder    = f.newFinder("A")
			digestIDs = []strfmt.UUID{id}
			item      = objects.Replica{ID: id, Object: object(id, 3)}
			digestR2  = []RepairResponse{{ID: id.String(), UpdateTime: 0, Deleted: false}}
			digestR3  = []RepairResponse{{ID: id.String(), UpdateTime: 3, Deleted: false}}
		)
		f.RClient.On("FetchObject", anyVal, nodes[0], cls, shard, id, proj, adds).Return(item, nil)
		f.RClient.On("DigestObjects", anyVal, nodes[1], cls, shard, digestIDs).Return(digestR2, nil)
		f.RClient.On("DigestObjects", anyVal, nodes[2], cls, shard, digestIDs).Return(digestR3, nil)

		f.RClient.On("OverwriteObjects", anyVal, nodes[1], cls, shard, anyVal).
			Return(digestR2, nil).RunFn = func(a mock.Arguments) {
			updates := a[4].([]*objects.VObject)[0]
			require.Equal(t, int64(0), updates.StaleUpdateTime)
			require.Equal(t, &item.Object.Object, updates.LatestObject)
		}

		got, err := finder.GetOne(ctx, All, shard, id, proj, adds)
		require.Nil(t, err)
		require.Equal(t, item.Object, got)
	})
	t.Run("ConflictDeletedObject", func(t *testing.T) {
		var (
			f         = newFakeFactory("C1", shard, nodes)
			finder    = f.newFinder("A")
			digestIDs = []strfmt.UUID{id}
			item      = objects.Replica{ID: id, Object: nil, Deleted: true}
			digestR2  = []RepairResponse{{ID: id.String(), UpdateTime: 3, Deleted: false}}
			digestR3  = []RepairResponse{{ID: id.String(), UpdateTime: 3, Deleted: false}}
		)
		f.RClient.On("FetchObject", anyVal, nodes[0], cls, shard, id, proj, adds).Return(item, nil)
		f.RClient.On("DigestObjects", anyVal, nodes[1], cls, shard, digestIDs).Return(digestR2, nil)
		f.RClient.On("DigestObjects", anyVal, nodes[2], cls, shard, digestIDs).Return(digestR3, nil)

		got, err := finder.GetOne(ctx, All, shard, id, proj, adds)
		require.ErrorContains(t, err, msgCLevel)
		require.Equal(t, nilObject, got)
		f.assertLogErrorContains(t, errConflictExistOrDeleted.Error())
	})
	t.Run("NoConflictDeletedObject", func(t *testing.T) {
		var (
			f         = newFakeFactory("C1", shard, nodes)
			finder    = f.newFinder("A")
			digestIDs = []strfmt.UUID{id}
			item      = objects.Replica{ID: id, Object: nil, LastUpdateTimeUnixMilli: 3, Deleted: true}
			digestR2  = []RepairResponse{{ID: id.String(), UpdateTime: 3, Deleted: true}}
			digestR3  = []RepairResponse{{ID: id.String(), UpdateTime: 3, Deleted: true}}
		)
		f.RClient.On("FetchObject", anyVal, nodes[0], cls, shard, id, proj, adds).Return(item, nil)
		f.RClient.On("DigestObjects", anyVal, nodes[1], cls, shard, digestIDs).Return(digestR2, nil)
		f.RClient.On("DigestObjects", anyVal, nodes[2], cls, shard, digestIDs).Return(digestR3, nil)

		got, err := finder.GetOne(ctx, All, shard, id, proj, adds)
		require.NoError(t, err)
		require.Equal(t, nilObject, got)
	})
}

func TestRepairerExistsWithALL(t *testing.T) {
	var (
		id        = strfmt.UUID("123")
		cls       = "C1"
		shard     = "SH1"
		nodes     = []string{"A", "B", "C"}
		ctx       = context.Background()
		adds      = additional.Properties{}
		proj      = search.SelectProperties{}
		emptyItem = objects.Replica{}
	)

	t.Run("ChangedObject", func(t *testing.T) {
		var (
			f         = newFakeFactory("C1", shard, nodes)
			finder    = f.newFinder("A")
			digestIDs = []strfmt.UUID{id}
			item      = objects.Replica{ID: id, Object: object(id, 3)}
			digestR2  = []RepairResponse{{ID: id.String(), UpdateTime: 2}}
			digestR3  = []RepairResponse{{ID: id.String(), UpdateTime: 3}}
			digestR4  = []RepairResponse{{ID: id.String(), UpdateTime: 4, Err: "conflict"}}
		)

		f.RClient.On("DigestObjects", anyVal, nodes[0], cls, shard, digestIDs).Return(digestR3, nil)
		f.RClient.On("DigestObjects", anyVal, nodes[1], cls, shard, digestIDs).Return(digestR2, nil)
		f.RClient.On("DigestObjects", anyVal, nodes[2], cls, shard, digestIDs).Return(digestR3, nil)
		// repair
		f.RClient.On("FetchObject", anyVal, nodes[0], cls, shard, id, proj, adds).Return(item, nil)
		f.RClient.On("FetchObject", anyVal, nodes[2], cls, shard, id, proj, adds).Return(item, nil)

		updates := []*objects.VObject{{
			ID:                      id,
			LastUpdateTimeUnixMilli: 3,
			LatestObject:            &item.Object.Object,
			StaleUpdateTime:         2,
			Version:                 0,
		}}
		f.RClient.On("OverwriteObjects", anyVal, nodes[1], cls, shard, updates).Return(digestR4, nil).RunFn = func(a mock.Arguments) {
			updates := a[4].([]*objects.VObject)[0]
			require.Equal(t, int64(2), updates.StaleUpdateTime)
			require.Equal(t, &item.Object.Object, updates.LatestObject)
		}

		got, err := finder.Exists(ctx, All, shard, id)
		require.ErrorContains(t, err, errRepair.Error())
		require.ErrorContains(t, err, msgCLevel)
		require.Equal(t, false, got)

		f.assertLogContains(t, "msg", "A:3", "B:2", "C:3")
		f.assertLogErrorContains(t, "conflict")
	})

	t.Run("Success", func(t *testing.T) {
		var (
			f         = newFakeFactory("C1", shard, nodes)
			finder    = f.newFinder("A")
			digestIDs = []strfmt.UUID{id}
			item3     = objects.Replica{ID: id, Object: object(id, 3)}
			digestR2  = []RepairResponse{{ID: id.String(), UpdateTime: 2}}
			digestR3  = []RepairResponse{{ID: id.String(), UpdateTime: 3}}
		)

		f.RClient.On("DigestObjects", anyVal, nodes[0], cls, shard, digestIDs).Return(digestR2, nil)
		f.RClient.On("DigestObjects", anyVal, nodes[1], cls, shard, digestIDs).Return(digestR3, nil)
		f.RClient.On("DigestObjects", anyVal, nodes[2], cls, shard, digestIDs).Return(digestR3, nil)

		// called during reparation to fetch the most recent object
		f.RClient.On("FetchObject", anyVal, nodes[1], cls, shard, id, proj, adds).Return(item3, nil)
		f.RClient.On("FetchObject", anyVal, nodes[2], cls, shard, id, proj, adds).Return(item3, nil)

		f.RClient.On("OverwriteObjects", anyVal, nodes[0], cls, shard, anyVal).
			Return(digestR2, nil).RunFn = func(a mock.Arguments) {
			updates := a[4].([]*objects.VObject)[0]
			require.Equal(t, int64(2), updates.StaleUpdateTime)
			require.Equal(t, &item3.Object.Object, updates.LatestObject)
		}

		got, err := finder.Exists(ctx, All, shard, id)
		require.Nil(t, err)
		require.Equal(t, true, got)
	})

	t.Run("OverwriteError", func(t *testing.T) {
		var (
			f         = newFakeFactory("C1", shard, nodes)
			finder    = f.newFinder("A")
			digestIDs = []strfmt.UUID{id}
			item      = objects.Replica{ID: id, Object: object(id, 3)}
			digestR2  = []RepairResponse{{ID: id.String(), UpdateTime: 2}}
			digestR3  = []RepairResponse{{ID: id.String(), UpdateTime: 3}}
		)
		f.RClient.On("FetchObject", anyVal, nodes[0], cls, shard, id, proj, adds).Return(item, nil)
		f.RClient.On("DigestObjects", anyVal, nodes[0], cls, shard, digestIDs).Return(digestR3, nil)
		f.RClient.On("DigestObjects", anyVal, nodes[1], cls, shard, digestIDs).Return(digestR2, nil)
		f.RClient.On("DigestObjects", anyVal, nodes[2], cls, shard, digestIDs).Return(digestR3, nil)

		// called during reparation to fetch the most recent object
		f.RClient.On("FetchObject", anyVal, nodes[0], cls, shard, id, proj, adds).Return(item, nil)
		f.RClient.On("FetchObject", anyVal, nodes[2], cls, shard, id, proj, adds).Return(item, nil)

		updates := []*objects.VObject{{
			ID:                      id,
			LastUpdateTimeUnixMilli: 3,
			LatestObject:            &item.Object.Object,
			StaleUpdateTime:         2,
			Version:                 0,
		}}
		f.RClient.On("OverwriteObjects", anyVal, nodes[1], cls, shard, updates).Return(digestR2, errAny)

		got, err := finder.Exists(ctx, All, shard, id)
		require.ErrorContains(t, err, errRepair.Error())
		require.ErrorContains(t, err, msgCLevel)
		require.Equal(t, false, got)

		f.assertLogContains(t, "msg", "A:3", "B:2", "C:3")
		f.assertLogErrorContains(t, errAny.Error())
	})

	t.Run("CannotGetMostRecentObject", func(t *testing.T) {
		var (
			f         = newFakeFactory("C1", shard, nodes)
			finder    = f.newFinder("A")
			digestIDs = []strfmt.UUID{id}
			digestR1  = []RepairResponse{{ID: id.String(), UpdateTime: 1}}
			digestR2  = []RepairResponse{{ID: id.String(), UpdateTime: 2}}
			digestR3  = []RepairResponse{{ID: id.String(), UpdateTime: 3}}
		)

		f.RClient.On("DigestObjects", anyVal, nodes[0], cls, shard, digestIDs).Return(digestR1, nil)
		f.RClient.On("DigestObjects", anyVal, nodes[1], cls, shard, digestIDs).Return(digestR2, nil)
		f.RClient.On("DigestObjects", anyVal, nodes[2], cls, shard, digestIDs).Return(digestR3, nil)
		// called during reparation to fetch the most recent object
		f.RClient.On("FetchObject", anyVal, nodes[2], cls, shard, id, proj, adds).Return(emptyItem, errAny)

		got, err := finder.Exists(ctx, All, shard, id)
		require.ErrorContains(t, err, errRepair.Error())
		require.ErrorContains(t, err, msgCLevel)
		require.Equal(t, false, got)

		f.assertLogContains(t, "msg", "A:1", "B:2", "C:3")
		f.assertLogErrorContains(t, errAny.Error())
	})
	t.Run("MostRecentObjectChanged", func(t *testing.T) {
		var (
			f         = newFakeFactory("C1", shard, nodes)
			finder    = f.newFinder("A")
			digestIDs = []strfmt.UUID{id}
			item1     = objects.Replica{ID: id, Object: object(id, 1)}
			digestR1  = []RepairResponse{{ID: id.String(), UpdateTime: 1}}
			digestR2  = []RepairResponse{{ID: id.String(), UpdateTime: 2}}
			digestR3  = []RepairResponse{{ID: id.String(), UpdateTime: 3}}
		)

		f.RClient.On("DigestObjects", anyVal, nodes[0], cls, shard, digestIDs).Return(digestR1, nil)
		f.RClient.On("DigestObjects", anyVal, nodes[1], cls, shard, digestIDs).Return(digestR2, nil)
		f.RClient.On("DigestObjects", anyVal, nodes[2], cls, shard, digestIDs).Return(digestR3, nil)
		// called during reparation to fetch the most recent object
		f.RClient.On("FetchObject", anyVal, nodes[2], cls, shard, id, proj, adds).Return(item1, nil)

		got, err := finder.Exists(ctx, All, shard, id)
		require.ErrorContains(t, err, errRepair.Error())
		require.ErrorContains(t, err, msgCLevel)
		require.Equal(t, false, got)
		f.assertLogContains(t, "msg", "A:1", "B:2", "C:3")
		f.assertLogErrorContains(t, errConflictObjectChanged.Error())
	})

	t.Run("CreateMissingObject", func(t *testing.T) {
		var (
			f         = newFakeFactory("C1", shard, nodes)
			finder    = f.newFinder("A")
			digestIDs = []strfmt.UUID{id}
			item      = objects.Replica{ID: id, Object: object(id, 3)}
			digestR2  = []RepairResponse{{ID: id.String(), UpdateTime: 2, Deleted: false}}
			digestR3  = []RepairResponse{{ID: id.String(), UpdateTime: 3, Deleted: false}}
		)
		f.RClient.On("DigestObjects", anyVal, nodes[0], cls, shard, digestIDs).Return(digestR3, nil)
		f.RClient.On("DigestObjects", anyVal, nodes[1], cls, shard, digestIDs).Return(digestR2, nil)
		f.RClient.On("DigestObjects", anyVal, nodes[2], cls, shard, digestIDs).Return(digestR3, nil)

		// it can fetch object from the first or third node
		f.RClient.On("FetchObject", anyVal, nodes[0], cls, shard, id, proj, adds).Return(item, nil)
		f.RClient.On("FetchObject", anyVal, nodes[2], cls, shard, id, proj, adds).Return(item, nil)

		f.RClient.On("OverwriteObjects", anyVal, nodes[1], cls, shard, anyVal).
			Return(digestR2, nil).RunFn = func(a mock.Arguments) {
			updates := a[4].([]*objects.VObject)[0]
			require.Equal(t, int64(2), updates.StaleUpdateTime)
			require.Equal(t, &item.Object.Object, updates.LatestObject)
		}

		got, err := finder.Exists(ctx, All, shard, id)
		require.Nil(t, err)
		require.Equal(t, true, got)
	})

	t.Run("ConflictDeletedObject", func(t *testing.T) {
		var (
			f         = newFakeFactory("C1", shard, nodes)
			finder    = f.newFinder("A")
			digestIDs = []strfmt.UUID{id}

			digestR0 = []RepairResponse{{ID: id.String(), Deleted: true}}
			digestR2 = []RepairResponse{{ID: id.String(), UpdateTime: 3, Deleted: false}}
			digestR3 = []RepairResponse{{ID: id.String(), UpdateTime: 3, Deleted: false}}
		)
		f.RClient.On("DigestObjects", anyVal, nodes[0], cls, shard, digestIDs).Return(digestR0, nil)
		f.RClient.On("DigestObjects", anyVal, nodes[1], cls, shard, digestIDs).Return(digestR2, nil)
		f.RClient.On("DigestObjects", anyVal, nodes[2], cls, shard, digestIDs).Return(digestR3, nil)

		got, err := finder.Exists(ctx, All, shard, id)
		require.ErrorContains(t, err, errRepair.Error())
		require.ErrorContains(t, err, msgCLevel)
		require.Equal(t, false, got)
		f.assertLogErrorContains(t, errConflictExistOrDeleted.Error())
	})
}

func TestRepairerExistsWithConsistencyLevelQuorum(t *testing.T) {
	var (
		id        = strfmt.UUID("123")
		cls       = "C1"
		shard     = "SH1"
		nodes     = []string{"A", "B", "C"}
		ctx       = context.Background()
		adds      = additional.Properties{}
		proj      = search.SelectProperties{}
		emptyItem = objects.Replica{}
	)

	t.Run("ChangedObject", func(t *testing.T) {
		var (
			f         = newFakeFactory("C1", shard, nodes)
			finder    = f.newFinder("A")
			digestIDs = []strfmt.UUID{id}
			item      = objects.Replica{ID: id, Object: object(id, 3)}
			digestR2  = []RepairResponse{{ID: id.String(), UpdateTime: 2}}
			digestR3  = []RepairResponse{{ID: id.String(), UpdateTime: 3}}
			digestR4  = []RepairResponse{{ID: id.String(), UpdateTime: 4, Err: "conflict"}}
		)

		f.RClient.On("DigestObjects", anyVal, nodes[0], cls, shard, digestIDs).Return(digestR3, nil)
		f.RClient.On("DigestObjects", anyVal, nodes[1], cls, shard, digestIDs).Return(digestR2, nil)
		f.RClient.On("DigestObjects", anyVal, nodes[2], cls, shard, digestIDs).Return(digestR2, errAny)

		// repair
		f.RClient.On("FetchObject", anyVal, nodes[0], cls, shard, id, proj, adds).Return(item, nil)

		updates := []*objects.VObject{{
			ID:                      id,
			LastUpdateTimeUnixMilli: 3,
			LatestObject:            &item.Object.Object,
			StaleUpdateTime:         2,
			Version:                 0,
		}}

		f.RClient.On("OverwriteObjects", anyVal, nodes[1], cls, shard, updates).Return(digestR4, nil).RunFn = func(a mock.Arguments) {
			updates := a[4].([]*objects.VObject)[0]
			require.Equal(t, int64(2), updates.StaleUpdateTime)
			require.Equal(t, &item.Object.Object, updates.LatestObject)
		}

		got, err := finder.Exists(ctx, Quorum, shard, id)
		require.ErrorContains(t, err, msgCLevel)
		require.Equal(t, false, got)
		f.assertLogContains(t, "msg", "A:3", "B:2")
		f.assertLogErrorContains(t, "conflict")
	})

	t.Run("Success", func(t *testing.T) {
		var (
			f         = newFakeFactory("C1", shard, nodes[:2])
			finder    = f.newFinder("A")
			digestIDs = []strfmt.UUID{id}
			item3     = objects.Replica{ID: id, Object: object(id, 3)}
			digestR2  = []RepairResponse{{ID: id.String(), UpdateTime: 2}}
			digestR3  = []RepairResponse{{ID: id.String(), UpdateTime: 3}}
		)

		f.RClient.On("DigestObjects", anyVal, nodes[0], cls, shard, digestIDs).Return(digestR2, nil)
		f.RClient.On("DigestObjects", anyVal, nodes[1], cls, shard, digestIDs).Return(digestR3, nil)
		f.RClient.On("DigestObjects", anyVal, nodes[2], cls, shard, digestIDs).Return(digestR2, errAny)

		// called during reparation to fetch the most recent object
		f.RClient.On("FetchObject", anyVal, nodes[1], cls, shard, id, proj, adds).Return(item3, nil)

		f.RClient.On("OverwriteObjects", anyVal, nodes[0], cls, shard, anyVal).
			Return(digestR2, nil).RunFn = func(a mock.Arguments) {
			updates := a[4].([]*objects.VObject)[0]
			require.Equal(t, int64(2), updates.StaleUpdateTime)
			require.Equal(t, &item3.Object.Object, updates.LatestObject)
		}

		got, err := finder.Exists(ctx, Quorum, shard, id)
		require.Nil(t, err)
		require.Equal(t, true, got)
	})

	t.Run("OverwriteError", func(t *testing.T) {
		var (
			f         = newFakeFactory("C1", shard, nodes[:2])
			finder    = f.newFinder("A")
			digestIDs = []strfmt.UUID{id}
			item      = objects.Replica{ID: id, Object: object(id, 3)}
			digestR2  = []RepairResponse{{ID: id.String(), UpdateTime: 2}}
			digestR3  = []RepairResponse{{ID: id.String(), UpdateTime: 3}}
		)

		f.RClient.On("DigestObjects", anyVal, nodes[0], cls, shard, digestIDs).Return(digestR3, nil)
		f.RClient.On("DigestObjects", anyVal, nodes[1], cls, shard, digestIDs).Return(digestR2, nil)
		f.RClient.On("DigestObjects", anyVal, nodes[2], cls, shard, digestIDs).Return(digestR2, errAny)

		// called during reparation to fetch the most recent object
		f.RClient.On("FetchObject", anyVal, nodes[0], cls, shard, id, proj, adds).Return(item, nil)

		updates := []*objects.VObject{{
			ID:                      id,
			LastUpdateTimeUnixMilli: 3,
			LatestObject:            &item.Object.Object,
			StaleUpdateTime:         2,
			Version:                 0,
		}}
		f.RClient.On("OverwriteObjects", anyVal, nodes[1], cls, shard, updates).Return(digestR2, errAny)

		got, err := finder.Exists(ctx, Quorum, shard, id)
		require.ErrorContains(t, err, errRepair.Error())
		require.ErrorContains(t, err, msgCLevel)
		require.Equal(t, false, got)
		f.assertLogContains(t, "msg", "A:3", "B:2")
		f.assertLogErrorContains(t, errAny.Error())
	})

	t.Run("CannotGetMostRecentObject", func(t *testing.T) {
		var (
			f         = newFakeFactory("C1", shard, nodes)
			finder    = f.newFinder("A")
			digestIDs = []strfmt.UUID{id}
			digestR1  = []RepairResponse{{ID: id.String(), UpdateTime: 1}}
			digestR2  = []RepairResponse{{ID: id.String(), UpdateTime: 2}}
			digestR3  = []RepairResponse{{ID: id.String(), UpdateTime: 3}}
		)

		f.RClient.On("DigestObjects", anyVal, nodes[0], cls, shard, digestIDs).Return(digestR1, nil)
		f.RClient.On("DigestObjects", anyVal, nodes[1], cls, shard, digestIDs).Return(digestR2, errAny)
		f.RClient.On("DigestObjects", anyVal, nodes[2], cls, shard, digestIDs).Return(digestR3, nil)
		// called during reparation to fetch the most recent object
		f.RClient.On("FetchObject", anyVal, nodes[2], cls, shard, id, proj, adds).Return(emptyItem, errAny)

		got, err := finder.Exists(ctx, Quorum, shard, id)
		require.ErrorContains(t, err, errRepair.Error())
		require.ErrorContains(t, err, msgCLevel)
		require.Equal(t, false, got)
		f.assertLogContains(t, "msg", "A:1", "C:3")
		f.assertLogErrorContains(t, errAny.Error())
	})
	t.Run("MostRecentObjectChanged", func(t *testing.T) {
		var (
			f         = newFakeFactory("C1", shard, nodes)
			finder    = f.newFinder("A")
			digestIDs = []strfmt.UUID{id}
			item1     = objects.Replica{ID: id, Object: object(id, 1)}
			digestR1  = []RepairResponse{{ID: id.String(), UpdateTime: 1}}
			digestR3  = []RepairResponse{{ID: id.String(), UpdateTime: 3}}
		)

		f.RClient.On("DigestObjects", anyVal, nodes[0], cls, shard, digestIDs).Return(digestR1, nil)
		f.RClient.On("DigestObjects", anyVal, nodes[1], cls, shard, digestIDs).Return(digestR3, nil)
		f.RClient.On("DigestObjects", anyVal, nodes[2], cls, shard, digestIDs).Return(digestR1, errAny)
		// called during reparation to fetch the most recent object
		f.RClient.On("FetchObject", anyVal, nodes[1], cls, shard, id, proj, adds).Return(item1, nil)

		got, err := finder.Exists(ctx, Quorum, shard, id)
		require.ErrorContains(t, err, errRepair.Error())
		require.ErrorContains(t, err, msgCLevel)
		require.Equal(t, false, got)

		f.assertLogContains(t, "msg", "A:1", "B:3")
		f.assertLogErrorContains(t, errConflictObjectChanged.Error())
	})

	t.Run("CreateMissingObject", func(t *testing.T) {
		var (
			f         = newFakeFactory("C1", shard, nodes[:2])
			finder    = f.newFinder("A")
			digestIDs = []strfmt.UUID{id}
			item      = objects.Replica{ID: id, Object: object(id, 3)}
			digestR2  = []RepairResponse{{ID: id.String(), UpdateTime: 2, Deleted: false}}
			digestR3  = []RepairResponse{{ID: id.String(), UpdateTime: 3, Deleted: false}}
		)
		f.RClient.On("DigestObjects", anyVal, nodes[0], cls, shard, digestIDs).Return(digestR3, nil)
		f.RClient.On("DigestObjects", anyVal, nodes[1], cls, shard, digestIDs).Return(digestR2, nil)

		// it can fetch object from the first or third node
		f.RClient.On("FetchObject", anyVal, nodes[0], cls, shard, id, proj, adds).Return(item, nil)

		f.RClient.On("OverwriteObjects", anyVal, nodes[1], cls, shard, anyVal).
			Return(digestR2, nil).RunFn = func(a mock.Arguments) {
			updates := a[4].([]*objects.VObject)[0]
			require.Equal(t, int64(2), updates.StaleUpdateTime)
			require.Equal(t, &item.Object.Object, updates.LatestObject)
		}

		got, err := finder.Exists(ctx, Quorum, shard, id)
		require.Nil(t, err)
		require.Equal(t, true, got)
	})

	t.Run("ConflictDeletedObject", func(t *testing.T) {
		var (
			f         = newFakeFactory("C1", shard, nodes[:2])
			finder    = f.newFinder("A")
			digestIDs = []strfmt.UUID{id}

			digestR0 = []RepairResponse{{ID: id.String(), UpdateTime: 0, Deleted: true}}
			digestR2 = []RepairResponse{{ID: id.String(), UpdateTime: 3, Deleted: false}}
		)
		f.RClient.On("DigestObjects", anyVal, nodes[0], cls, shard, digestIDs).Return(digestR0, nil)
		f.RClient.On("DigestObjects", anyVal, nodes[1], cls, shard, digestIDs).Return(digestR2, nil)

		got, err := finder.Exists(ctx, Quorum, shard, id)
		require.ErrorContains(t, err, errRepair.Error())
		require.ErrorContains(t, err, msgCLevel)
		f.assertLogErrorContains(t, errConflictExistOrDeleted.Error())
		require.Equal(t, false, got)
	})
}

func TestRepairerCheckConsistencyAll(t *testing.T) {
	var (
		ids   = []strfmt.UUID{"01", "02", "03"}
		cls   = "C1"
		shard = "S1"
		nodes = []string{"A", "B", "C"}
		ctx   = context.Background()
	)
	t.Run("GetMostRecentContent1", func(t *testing.T) {
		var (
			f       = newFakeFactory("C1", shard, nodes)
			finder  = f.newFinder("A")
			directR = []*storobj.Object{
				objectEx(ids[0], 4, shard, "A"),
				objectEx(ids[1], 5, shard, "A"),
				objectEx(ids[2], 6, shard, "A"),
			}
			directRe = []objects.Replica{
				replica(ids[0], 4, false),
				replica(ids[1], 5, false),
				replica(ids[2], 6, false),
			}

			digestR2 = []RepairResponse{
				{ID: ids[0].String(), UpdateTime: 4},
				{ID: ids[1].String(), UpdateTime: 2},
				{ID: ids[2].String(), UpdateTime: 0}, // doesn't exist
			}
			digestR3 = []RepairResponse{
				{ID: ids[0].String(), UpdateTime: 0}, // doesn't exist
				{ID: ids[1].String(), UpdateTime: 5},
				{ID: ids[2].String(), UpdateTime: 3},
			}
			want = setObjectsConsistency(directR, true)
		)

		f.RClient.On("DigestObjects", anyVal, nodes[1], cls, shard, anyVal).Return(digestR2, nil)
		f.RClient.On("DigestObjects", anyVal, nodes[2], cls, shard, anyVal).Return(digestR3, nil)
		// refresh
		f.RClient.On("FetchObjects", anyVal, nodes[0], cls, shard, anyVal).Return(directRe, nil).
			Once().
			RunFn = func(a mock.Arguments) {
			got := a[4].([]strfmt.UUID)
			require.ElementsMatch(t, ids, got)
		}

		f.RClient.On("OverwriteObjects", anyVal, nodes[1], cls, shard, anyVal).
			Return(digestR2, nil).
			Once().
			RunFn = func(a mock.Arguments) {
			got := a[4].([]*objects.VObject)
			want := []*objects.VObject{
				{
					ID:                      ids[1],
					LastUpdateTimeUnixMilli: 5,
					LatestObject:            &directR[1].Object,
					StaleUpdateTime:         2,
				},
				{
					ID:                      ids[2],
					LastUpdateTimeUnixMilli: 6,
					LatestObject:            &directR[2].Object,
					StaleUpdateTime:         0,
				},
			}

			require.ElementsMatch(t, want, got)
		}
		f.RClient.On("OverwriteObjects", anyVal, nodes[2], cls, shard, anyVal).
			Return(digestR2, nil).
			Once().
			RunFn = func(a mock.Arguments) {
			got := a[4].([]*objects.VObject)
			want := []*objects.VObject{
				{
					ID:                      ids[0],
					LastUpdateTimeUnixMilli: 4,
					LatestObject:            &directR[0].Object,
					StaleUpdateTime:         0,
				},
				{
					ID:                      ids[2],
					LastUpdateTimeUnixMilli: 6,
					LatestObject:            &directR[2].Object,
					StaleUpdateTime:         3,
				},
			}
			require.ElementsMatch(t, want, got)
		}

		err := finder.CheckConsistency(ctx, All, directR)
		require.Nil(t, err)
		require.Equal(t, want, directR)
	})

	t.Run("GetMostRecentContent2", func(t *testing.T) {
		var (
			f      = newFakeFactory(cls, shard, nodes)
			finder = f.newFinder("A")
			ids    = []strfmt.UUID{"1", "2", "3", "4", "5"}
			result = []*storobj.Object{
				objectEx(ids[0], 2, shard, "A"),
				objectEx(ids[1], 2, shard, "A"),
				objectEx(ids[2], 3, shard, "A"),
				objectEx(ids[3], 4, shard, "A"),
				objectEx(ids[4], 3, shard, "A"),
			}

			xs = []*storobj.Object{
				objectEx(ids[0], 1, shard, "A"),
				objectEx(ids[1], 1, shard, "A"),
				objectEx(ids[2], 2, shard, "A"),
				objectEx(ids[3], 4, shard, "A"), // latest
				objectEx(ids[4], 2, shard, "A"),
			}

			directRe = []objects.Replica{
				replica(ids[3], 4, false),
			}
			digestR2 = []RepairResponse{
				{ID: ids[0].String(), UpdateTime: 2}, // latest
				{ID: ids[1].String(), UpdateTime: 2}, // latest
				{ID: ids[2].String(), UpdateTime: 1},
				{ID: ids[3].String(), UpdateTime: 1},
				{ID: ids[4].String(), UpdateTime: 1},
			}
			digestR3 = []RepairResponse{
				{ID: ids[0].String(), UpdateTime: 1},
				{ID: ids[1].String(), UpdateTime: 1},
				{ID: ids[2].String(), UpdateTime: 3}, // latest
				{ID: ids[3].String(), UpdateTime: 1},
				{ID: ids[4].String(), UpdateTime: 3}, // latest
			}
			directR2 = []objects.Replica{
				replica(ids[0], 2, false),
				replica(ids[1], 2, false),
			}
			directR3 = []objects.Replica{
				replica(ids[2], 3, false),
				replica(ids[4], 3, false),
			}
			want = setObjectsConsistency(result, true)
		)
		f.RClient.On("DigestObjects", anyVal, nodes[1], cls, shard, ids).Return(digestR2, nil)
		f.RClient.On("DigestObjects", anyVal, nodes[2], cls, shard, ids).Return(digestR3, nil)

		// refetch objects
		f.RClient.On("FetchObjects", anyVal, nodes[0], cls, shard, anyVal).Return(directRe, nil).
			Once().
			RunFn = func(a mock.Arguments) {
			got := a[4].([]strfmt.UUID)
			require.ElementsMatch(t, ids[3:4], got)
		}

		// fetch most recent objects
		f.RClient.On("FetchObjects", anyVal, nodes[1], cls, shard, anyVal).Return(directR2, nil).
			Once().
			RunFn = func(a mock.Arguments) {
			got := a[4].([]strfmt.UUID)
			require.ElementsMatch(t, ids[:2], got)
		}
		f.RClient.On("FetchObjects", anyVal, nodes[2], cls, shard, anyVal).Return(directR3, nil).
			Once().
			RunFn = func(a mock.Arguments) {
			got := a[4].([]strfmt.UUID)
			require.ElementsMatch(t, []strfmt.UUID{ids[2], ids[4]}, got)
		}

		// repair
		var (
			overwriteR1 = []RepairResponse{
				{ID: ids[0].String(), UpdateTime: 1},
				{ID: ids[1].String(), UpdateTime: 1},
				{ID: ids[2].String(), UpdateTime: 2},
				{ID: ids[4].String(), UpdateTime: 2},
			}
			overwriteR2 = []RepairResponse{
				{ID: ids[2].String(), UpdateTime: 1},
				{ID: ids[3].String(), UpdateTime: 1},
				{ID: ids[4].String(), UpdateTime: 1},
			}
			overwriteR3 = []RepairResponse{
				{ID: ids[0].String(), UpdateTime: 1},
				{ID: ids[1].String(), UpdateTime: 1},
				{ID: ids[3].String(), UpdateTime: 1},
			}
		)
		f.RClient.On("OverwriteObjects", anyVal, nodes[0], cls, shard, anyVal).
			Return(overwriteR1, nil).
			Once().
			RunFn = func(a mock.Arguments) {
			got := a[4].([]*objects.VObject)
			want := []*objects.VObject{
				{
					ID:                      ids[0],
					LastUpdateTimeUnixMilli: 2,
					LatestObject:            &result[0].Object,
					StaleUpdateTime:         1,
				},
				{
					ID:                      ids[1],
					LastUpdateTimeUnixMilli: 2,
					LatestObject:            &result[1].Object,
					StaleUpdateTime:         1,
				},
				{
					ID:                      ids[2],
					LastUpdateTimeUnixMilli: 3,
					LatestObject:            &result[2].Object,
					StaleUpdateTime:         2,
				},
				{
					ID:                      ids[4],
					LastUpdateTimeUnixMilli: 3,
					LatestObject:            &result[4].Object,
					StaleUpdateTime:         2,
				},
			}

			require.ElementsMatch(t, want, got)
		}

		f.RClient.On("OverwriteObjects", anyVal, nodes[1], cls, shard, anyVal).
			Return(overwriteR2, nil).
			Once().
			RunFn = func(a mock.Arguments) {
			got := a[4].([]*objects.VObject)
			want := []*objects.VObject{
				{
					ID:                      ids[2],
					LastUpdateTimeUnixMilli: 3,
					LatestObject:            &result[2].Object,
					StaleUpdateTime:         1,
				},
				{
					ID:                      ids[3],
					LastUpdateTimeUnixMilli: 4,
					LatestObject:            &result[3].Object,
					StaleUpdateTime:         1,
				},
				{
					ID:                      ids[4],
					LastUpdateTimeUnixMilli: 3,
					LatestObject:            &result[4].Object,
					StaleUpdateTime:         1,
				},
			}

			require.ElementsMatch(t, want, got)
		}
		f.RClient.On("OverwriteObjects", anyVal, nodes[2], cls, shard, anyVal).
			Return(overwriteR3, nil).
			Once().
			RunFn = func(a mock.Arguments) {
			got := a[4].([]*objects.VObject)
			want := []*objects.VObject{
				{
					ID:                      ids[0],
					LastUpdateTimeUnixMilli: 2,
					LatestObject:            &result[0].Object,
					StaleUpdateTime:         1,
				},
				{
					ID:                      ids[1],
					LastUpdateTimeUnixMilli: 2,
					LatestObject:            &result[1].Object,
					StaleUpdateTime:         1,
				},
				{
					ID:                      ids[3],
					LastUpdateTimeUnixMilli: 4,
					LatestObject:            &result[3].Object,
					StaleUpdateTime:         1,
				},
			}
			require.ElementsMatch(t, want, got)
		}

		err := finder.CheckConsistency(ctx, All, xs)
		require.Nil(t, err)
		require.Equal(t, want, xs)
	})

	t.Run("OverwriteChangedObject", func(t *testing.T) {
		var (
			f      = newFakeFactory("C1", shard, nodes)
			finder = f.newFinder("A")
			xs     = []*storobj.Object{
				objectEx(ids[0], 4, shard, "A"),
				objectEx(ids[1], 5, shard, "A"),
				objectEx(ids[2], 6, shard, "A"),
			}
			digestR2 = []RepairResponse{
				{ID: ids[0].String(), UpdateTime: 4},
				{ID: ids[1].String(), UpdateTime: 2},
				{ID: ids[2].String(), UpdateTime: 3},
			}
			digestR3 = []RepairResponse{
				{ID: ids[0].String(), UpdateTime: 1},
				{ID: ids[1].String(), UpdateTime: 5},
				{ID: ids[2].String(), UpdateTime: 3},
			}
			directR2 = []RepairResponse{
				{ID: ids[0].String(), UpdateTime: 4},
				{ID: ids[1].String(), UpdateTime: 2},
				{ID: ids[2].String(), UpdateTime: 1, Err: "conflict"}, // this one
			}

			directRe = []objects.Replica{
				replica(ids[0], 4, false),
				replica(ids[1], 5, false),
				replica(ids[2], 6, false),
			}
		)
		want := setObjectsConsistency(xs, true)
		want[2].IsConsistent = false
		f.RClient.On("DigestObjects", anyVal, nodes[1], cls, shard, ids).Return(digestR2, nil)
		f.RClient.On("DigestObjects", anyVal, nodes[2], cls, shard, ids).Return(digestR3, nil)

		// refetch objects
		f.RClient.On("FetchObjects", anyVal, nodes[0], cls, shard, anyVal).Return(directRe, nil).
			Once().
			RunFn = func(a mock.Arguments) {
			got := a[4].([]strfmt.UUID)
			require.ElementsMatch(t, ids, got)
		}

		f.RClient.On("OverwriteObjects", anyVal, nodes[1], cls, shard, anyVal).
			Return(directR2, nil).
			Once().
			RunFn = func(a mock.Arguments) {
			got := a[4].([]*objects.VObject)
			want := []*objects.VObject{
				{
					ID:                      xs[1].ID(),
					Deleted:                 false,
					LastUpdateTimeUnixMilli: xs[1].Object.LastUpdateTimeUnix,
					LatestObject:            &xs[1].Object,
					StaleUpdateTime:         2,
				},
				{
					ID:                      xs[2].ID(),
					Deleted:                 false,
					LastUpdateTimeUnixMilli: xs[2].Object.LastUpdateTimeUnix,
					LatestObject:            &xs[2].Object,
					StaleUpdateTime:         3,
				},
			}

			require.ElementsMatch(t, want, got)
		}
		f.RClient.On("OverwriteObjects", anyVal, nodes[2], cls, shard, anyVal).
			Return(digestR2, nil).
			Once().
			RunFn = func(a mock.Arguments) {
			got := a[4].([]*objects.VObject)
			want := []*objects.VObject{
				{
					ID:                      xs[0].ID(),
					Deleted:                 false,
					LastUpdateTimeUnixMilli: xs[0].Object.LastUpdateTimeUnix,
					LatestObject:            &xs[0].Object,
					StaleUpdateTime:         1,
				},
				{
					ID:                      xs[2].ID(),
					Deleted:                 false,
					LastUpdateTimeUnixMilli: xs[2].Object.LastUpdateTimeUnix,
					LatestObject:            &xs[2].Object,
					StaleUpdateTime:         3,
				},
			}
			require.ElementsMatch(t, want, got)
		}

		err := finder.CheckConsistency(ctx, All, xs)
		require.Nil(t, err)
		require.Equal(t, want, xs)
	})

	t.Run("OverwriteError", func(t *testing.T) {
		var (
			f      = newFakeFactory("C1", shard, nodes)
			finder = f.newFinder("A")
			ids    = []strfmt.UUID{"1", "2", "3"}
			xs     = []*storobj.Object{
				objectEx(ids[0], 2, shard, "A"),
				objectEx(ids[1], 3, shard, "A"),
				objectEx(ids[2], 1, shard, "A"),
			}

			digestR2 = []RepairResponse{
				{ID: ids[0].String(), UpdateTime: 1},
				{ID: ids[1].String(), UpdateTime: 3}, // latest
				{ID: ids[2].String(), UpdateTime: 1},
			}
			digestR3 = []RepairResponse{
				{ID: ids[0].String(), UpdateTime: 1},
				{ID: ids[1].String(), UpdateTime: 1},
				{ID: ids[2].String(), UpdateTime: 4}, // latest
			}
			directR2 = []objects.Replica{
				replica(ids[1], 3, false),
			}
			directR3 = []objects.Replica{
				replica(ids[2], 4, false),
			}
			directRe = []objects.Replica{
				replica(ids[0], 2, false),
				replica(ids[1], 3, false),
			}
		)

		want := setObjectsConsistency([]*storobj.Object{
			xs[0],
			directR2[0].Object,
			xs[2],
		}, false)
		want[1].IsConsistent = true
		want[1].BelongsToNode = "A"
		want[1].BelongsToShard = shard

		f.RClient.On("DigestObjects", anyVal, nodes[1], cls, shard, ids).
			Return(digestR2, nil).
			Once()
		f.RClient.On("DigestObjects", anyVal, nodes[2], cls, shard, ids).
			Return(digestR3, nil).
			Once()

		// refetch objects
		f.RClient.On("FetchObjects", anyVal, nodes[0], cls, shard, anyVal).Return(directRe, nil).
			Once().
			RunFn = func(a mock.Arguments) {
			got := a[4].([]strfmt.UUID)
			require.ElementsMatch(t, ids[:2], got)
		}

		// fetch most recent objects
		f.RClient.On("FetchObjects", anyVal, nodes[1], cls, shard, anyVal).
			Return(directR2, nil).
			Once()
		f.RClient.On("FetchObjects", anyVal, nodes[2], cls, shard, anyVal).
			Return(directR3, nil).
			Once()
		// repair
		var (
			repairR1 = []RepairResponse{
				{ID: ids[1].String(), UpdateTime: 1},
				{ID: ids[2].String(), UpdateTime: 1},
			}

			repairR2 = []RepairResponse(nil)
			repairR3 = []RepairResponse{
				{ID: ids[0].String(), UpdateTime: 1},
				{ID: ids[1].String(), UpdateTime: 1},
			}
		)
		f.RClient.On("OverwriteObjects", anyVal, nodes[0], cls, shard, anyVal).
			Return(repairR1, nil).
			Once()

		f.RClient.On("OverwriteObjects", anyVal, nodes[1], cls, shard, anyVal).
			Return(repairR2, errAny).
			Once()
		f.RClient.On("OverwriteObjects", anyVal, nodes[2], cls, shard, anyVal).
			Return(repairR3, nil).
			Once()

		err := finder.CheckConsistency(ctx, All, xs)
		require.Nil(t, err)
		require.Equal(t, want, xs)
	})

	t.Run("DirectReadEmptyResponse", func(t *testing.T) {
		var (
			f      = newFakeFactory("C1", shard, nodes)
			finder = f.newFinder("A")
			ids    = []strfmt.UUID{"1", "2", "3"}
			xs     = []*storobj.Object{
				objectEx(ids[0], 2, shard, "A"),
				objectEx(ids[1], 3, shard, "A"),
				objectEx(ids[2], 1, shard, "A"),
			}

			digestR2 = []RepairResponse{
				{ID: ids[0].String(), UpdateTime: 2},
				{ID: ids[1].String(), UpdateTime: 3}, // latest
				{ID: ids[2].String(), UpdateTime: 1},
			}
			digestR3 = []RepairResponse{
				{ID: ids[0].String(), UpdateTime: 2},
				{ID: ids[1].String(), UpdateTime: 3},
				{ID: ids[2].String(), UpdateTime: 4}, // latest
			}
			directR2 = []objects.Replica{
				replica(ids[1], 3, false),
			}
			directR3 = []objects.Replica{
				replica(ids[2], 4, false),
			}
		)

		want := setObjectsConsistency(xs, true)
		want[2].Object.LastUpdateTimeUnix = 4

		f.RClient.On("DigestObjects", anyVal, nodes[1], cls, shard, ids).
			Return(digestR2, nil).
			Once()
		f.RClient.On("DigestObjects", anyVal, nodes[2], cls, shard, ids).
			Return(digestR3, nil).
			Once()

		// fetch most recent objects
		f.RClient.On("FetchObjects", anyVal, nodes[1], cls, shard, anyVal).
			Return(directR2, nil).
			Once()
		// response must at least contain one item
		f.RClient.On("FetchObjects", anyVal, nodes[2], cls, shard, anyVal).
			Return(directR3, nil).
			Once()
		// repair
		var (
			repairR1 = []RepairResponse{
				{ID: ids[1].String(), UpdateTime: 1},
				{ID: ids[2].String(), UpdateTime: 1},
			}

			repairR2 = []RepairResponse(nil)
		)
		f.RClient.On("OverwriteObjects", anyVal, nodes[0], cls, shard, anyVal).
			Return(repairR1, nil).
			Once()

		f.RClient.On("OverwriteObjects", anyVal, nodes[1], cls, shard, anyVal).
			Return(repairR2, nil).
			Once()

		err := finder.CheckConsistency(ctx, All, xs)
		require.Nil(t, err)
		require.Equal(t, want, xs)
	})

	t.Run("DirectReadEUnexpectedResponse", func(t *testing.T) {
		var (
			f      = newFakeFactory("C1", shard, nodes)
			finder = f.newFinder("A")
			ids    = []strfmt.UUID{"1", "2", "3"}
			xs     = []*storobj.Object{
				objectEx(ids[0], 2, shard, "A"),
				objectEx(ids[1], 3, shard, "A"),
				objectEx(ids[2], 1, shard, "A"),
			}

			digestR2 = []RepairResponse{
				{ID: ids[0].String(), UpdateTime: 2},
				{ID: ids[1].String(), UpdateTime: 3}, // latest
				{ID: ids[2].String(), UpdateTime: 1},
			}
			digestR3 = []RepairResponse{
				{ID: ids[0].String(), UpdateTime: 2},
				{ID: ids[1].String(), UpdateTime: 3},
				{ID: ids[2].String(), UpdateTime: 4}, // latest
			}
			directR2 = []objects.Replica{
				replica(ids[1], 3, false),
			}
			// unexpected response UpdateTime  is 3 instead of 4
			directR3 = []objects.Replica{replica(ids[2], 3, false)}

			directRe = []objects.Replica{
				replica(ids[0], 2, false),
				replica(ids[1], 3, false),
			}
		)

		want := setObjectsConsistency(xs, true)
		want[2].IsConsistent = false

		f.RClient.On("DigestObjects", anyVal, nodes[1], cls, shard, ids).
			Return(digestR2, nil).
			Once()
		f.RClient.On("DigestObjects", anyVal, nodes[2], cls, shard, ids).
			Return(digestR3, nil).
			Once()

		// refetch
		f.RClient.On("FetchObjects", anyVal, nodes[0], cls, shard, anyVal).Return(directRe, nil).
			Once().
			RunFn = func(a mock.Arguments) {
			got := a[4].([]strfmt.UUID)
			require.ElementsMatch(t, ids[:2], got)
		}

		// fetch most recent objects
		f.RClient.On("FetchObjects", anyVal, nodes[1], cls, shard, anyVal).
			Return(directR2, nil).
			Once()
		// response must at least contain one item
		f.RClient.On("FetchObjects", anyVal, nodes[2], cls, shard, anyVal).
			Return(directR3, nil).
			Once()
		// repair
		var (
			repairR1 = []RepairResponse{
				{ID: ids[1].String(), UpdateTime: 1},
				{ID: ids[2].String(), UpdateTime: 1},
			}

			repairR2 = []RepairResponse(nil)
		)
		f.RClient.On("OverwriteObjects", anyVal, nodes[0], cls, shard, anyVal).
			Return(repairR1, nil).
			Once()

		f.RClient.On("OverwriteObjects", anyVal, nodes[1], cls, shard, anyVal).
			Return(repairR2, nil).
			Once()

		err := finder.CheckConsistency(ctx, All, xs)
		require.Nil(t, err)
		require.Equal(t, want, xs)
	})

	t.Run("OrphanObject", func(t *testing.T) {
		var (
			f      = newFakeFactory("C1", shard, nodes)
			finder = f.newFinder("A")
			ids    = []strfmt.UUID{"1", "2", "3"}
			xs     = []*storobj.Object{
				objectEx(ids[0], 2, shard, "A"),
				objectEx(ids[1], 3, shard, "A"),
				objectEx(ids[2], 1, shard, "A"),
			}

			digestR2 = []RepairResponse{
				{ID: ids[0].String(), UpdateTime: 1},
				{ID: ids[1].String(), UpdateTime: 3}, // latest
				{ID: ids[2].String(), UpdateTime: 1, Deleted: true},
			}
			digestR3 = []RepairResponse{
				{ID: ids[0].String(), UpdateTime: 1},
				{ID: ids[1].String(), UpdateTime: 1},
				{ID: ids[2].String(), UpdateTime: 4, Deleted: true}, // latest
			}
			directR2 = []objects.Replica{
				replica(ids[1], 3, false),
			}

			directRe = []objects.Replica{
				replica(ids[0], 2, false),
				replica(ids[1], 3, false),
			}
		)

		want := setObjectsConsistency(xs, true)
		want[2].IsConsistent = false // orphan

		f.RClient.On("DigestObjects", anyVal, nodes[1], cls, shard, ids).
			Return(digestR2, nil).
			Once()
		f.RClient.On("DigestObjects", anyVal, nodes[2], cls, shard, ids).
			Return(digestR3, nil).
			Once()

		// refetch
		f.RClient.On("FetchObjects", anyVal, nodes[0], cls, shard, anyVal).Return(directRe, nil).
			Once().
			RunFn = func(a mock.Arguments) {
			got := a[4].([]strfmt.UUID)
			require.ElementsMatch(t, ids[:2], got)
		}

		// fetch most recent objects
		f.RClient.On("FetchObjects", anyVal, nodes[1], cls, shard, anyVal).
			Return(directR2, nil).
			Once()
		// repair
		var (
			repairR2 = []RepairResponse{
				{ID: ids[1].String(), UpdateTime: 1},
			}

			repairR3 = []RepairResponse{
				{ID: ids[0].String(), UpdateTime: 1},
				{ID: ids[1].String(), UpdateTime: 1},
			}
		)

		f.RClient.On("OverwriteObjects", anyVal, nodes[1], cls, shard, anyVal).
			Return(repairR2, nil).
			Once()
		f.RClient.On("OverwriteObjects", anyVal, nodes[2], cls, shard, anyVal).
			Return(repairR3, nil).
			Once()

		err := finder.CheckConsistency(ctx, All, xs)
		require.Nil(t, err)
		require.Equal(t, want, xs)
	})
}

func TestRepairerCheckConsistencyQuorum(t *testing.T) {
	var (
		ids    = []strfmt.UUID{"10", "20", "30"}
		cls    = "C1"
		shard  = "SH1"
		nodes  = []string{"A", "B", "C"}
		ctx    = context.Background()
		f      = newFakeFactory("C1", shard, nodes)
		finder = f.newFinder("A")
		xs     = []*storobj.Object{
			objectEx(ids[0], 4, shard, "A"),
			objectEx(ids[1], 5, shard, "A"),
			objectEx(ids[2], 6, shard, "A"),
		}
		digestR2 = []RepairResponse{
			{ID: ids[0].String(), UpdateTime: 4},
			{ID: ids[1].String(), UpdateTime: 2},
			{ID: ids[2].String(), UpdateTime: 3},
		}
		digestR3 = []RepairResponse{
			{ID: ids[0].String(), UpdateTime: 1},
			{ID: ids[1].String(), UpdateTime: 5},
			{ID: ids[2].String(), UpdateTime: 3},
		}
		directRe = []objects.Replica{
			replica(ids[0], 4, false),
			// replica(ids[1], 5, false),
			replica(ids[2], 6, false),
		}
		want = setObjectsConsistency(xs, true)
	)
	f.RClient.On("DigestObjects", anyVal, nodes[1], cls, shard, ids).Return(digestR2, errAny)
	f.RClient.On("DigestObjects", anyVal, nodes[2], cls, shard, ids).Return(digestR3, nil)

	// refetch
	f.RClient.On("FetchObjects", anyVal, nodes[0], cls, shard, anyVal).Return(directRe, nil).
		Once().
		RunFn = func(a mock.Arguments) {
		got := a[4].([]strfmt.UUID)
		require.ElementsMatch(t, []strfmt.UUID{ids[0], ids[2]}, got)
	}
	f.RClient.On("OverwriteObjects", anyVal, nodes[2], cls, shard, anyVal).
		Return(digestR2, nil).
		Once().
		RunFn = func(a mock.Arguments) {
		got := a[4].([]*objects.VObject)
		want := []*objects.VObject{
			{
				ID:                      xs[0].ID(),
				Deleted:                 false,
				LastUpdateTimeUnixMilli: xs[0].Object.LastUpdateTimeUnix,
				LatestObject:            &xs[0].Object,
				StaleUpdateTime:         1,
			},
			{
				ID:                      xs[2].ID(),
				Deleted:                 false,
				LastUpdateTimeUnixMilli: xs[2].Object.LastUpdateTimeUnix,
				LatestObject:            &xs[2].Object,
				StaleUpdateTime:         3,
			},
		}
		require.ElementsMatch(t, want, got)
	}

	err := finder.CheckConsistency(ctx, Quorum, xs)
	require.Nil(t, err)
	require.Equal(t, want, xs)
}<|MERGE_RESOLUTION|>--- conflicted
+++ resolved
@@ -83,19 +83,13 @@
 		f.RClient.On("DigestObjects", anyVal, nodes[2], cls, shard, digestIDs).Return(digestR3, nil)
 
 		updates := []*objects.VObject{{
-<<<<<<< HEAD
-			LatestObject:    &item.Object.Object,
-			StaleUpdateTime: 2,
-			Version:         0,
-			Vectors:         vectors,
-=======
 			ID:                      id,
 			Deleted:                 false,
 			LastUpdateTimeUnixMilli: 3,
 			LatestObject:            &item.Object.Object,
 			StaleUpdateTime:         2,
 			Version:                 0,
->>>>>>> f62158e2
+			Vectors:                 vectors,
 		}}
 		f.RClient.On("OverwriteObjects", anyVal, nodes[1], cls, shard, updates).Return(digestR4, nil)
 
