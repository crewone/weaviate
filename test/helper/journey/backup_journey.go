//                           _       _
// __      _____  __ ___   ___  __ _| |_ ___
// \ \ /\ / / _ \/ _` \ \ / / |/ _` | __/ _ \
//  \ V  V /  __/ (_| |\ V /| | (_| | ||  __/
//   \_/\_/ \___|\__,_| \_/ |_|\__,_|\__\___|
//
//  Copyright © 2016 - 2024 Weaviate B.V. All rights reserved.
//
//  CONTACT: hello@weaviate.io
//

package journey

import (
	"math/rand"
	"testing"
	"time"

	"github.com/stretchr/testify/assert"
	"github.com/stretchr/testify/require"
	"github.com/weaviate/weaviate/entities/backup"
	"github.com/weaviate/weaviate/entities/models"
	"github.com/weaviate/weaviate/entities/schema"
	"github.com/weaviate/weaviate/test/helper"
	moduleshelper "github.com/weaviate/weaviate/test/helper/modules"
)

type journeyType int

const (
	singleNodeJourney journeyType = iota
	clusterJourney
)

type dataIntegrityCheck int

const (
	checkClassPresenceOnly = iota
	checkClassAndDataPresence
)

const (
	singleTenant = ""
	multiTenant  = true
)

func backupJourney(t *testing.T, className, backend, backupID string,
	journeyType journeyType, dataIntegrityCheck dataIntegrityCheck,
	tenantNames []string, pqEnabled bool, nodeMapping map[string]string,
) {
	if journeyType == clusterJourney && backend == "filesystem" {
		t.Run("should fail backup/restore with local filesystem backend", func(t *testing.T) {
			backupResp, err := helper.CreateBackup(t, helper.DefaultBackupConfig(), className, backend, backupID)
			assert.Nil(t, backupResp)
			assert.Error(t, err)

			restoreResp, err := helper.RestoreBackup(t, helper.DefaultRestoreConfig(), className, backend, backupID, map[string]string{})
			assert.Nil(t, restoreResp)
			assert.Error(t, err)
		})
		return
	}

	t.Run("create backup", func(t *testing.T) {
		// Ensure cluster is in sync
		if journeyType == clusterJourney {
			time.Sleep(3 * time.Second)
		}
		resp, err := helper.CreateBackup(t, helper.DefaultBackupConfig(), className, backend, backupID)
		helper.AssertRequestOk(t, resp, err, nil)
<<<<<<< HEAD
=======

		listresp, err := helper.ListBackup(t, className, backend)
		helper.AssertRequestOk(t, listresp, err, nil)

		require.Equal(t, backupID, listresp.Payload[0].ID)
		require.Equal(t, models.BackupCreateResponseStatusSTARTED, listresp.Payload[0].Status)
		require.Equal(t, []string{className}, listresp.Payload[0].Classes)

		// wait for create success
		createTime := time.Now()
		for {
			if time.Now().After(createTime.Add(time.Minute)) {
				break
			}
>>>>>>> 65379520

		// wait for create success
		ticker := time.NewTicker(90 * time.Second)

	wait:
		for {
			select {
			case <-ticker.C:
				break wait
			default:
				resp, err := helper.CreateBackupStatus(t, backend, backupID)
				helper.AssertRequestOk(t, resp, err, func() {
					require.NotNil(t, resp)
					require.NotNil(t, resp.Payload)
					require.NotNil(t, resp.Payload.Status)
				})

				if *resp.Payload.Status == string(backup.Success) {
					break wait
				}
				time.Sleep(1 * time.Second)
			}
		}

		statusResp, err := helper.CreateBackupStatus(t, backend, backupID)
		helper.AssertRequestOk(t, resp, err, func() {
			require.NotNil(t, statusResp)
			require.NotNil(t, statusResp.Payload)
			require.NotNil(t, statusResp.Payload.Status)
		})

		require.Equal(t, *statusResp.Payload.Status,
			string(backup.Success), statusResp.Payload.Error)

		listresp, err = helper.ListBackup(t, className, backend)
		helper.AssertRequestOk(t, listresp, err, nil)

		require.Equal(t, backupID, listresp.Payload[0].ID)
		require.Equal(t, models.BackupCreateResponseStatusSUCCESS, listresp.Payload[0].Status)
		require.Equal(t, []string{className}, listresp.Payload[0].Classes)
	})

	t.Run("delete class for restoration", func(t *testing.T) {
		helper.DeleteClass(t, className)
		time.Sleep(time.Second)
	})

	t.Run("restore backup", func(t *testing.T) {
		_, err := helper.RestoreBackup(t, helper.DefaultRestoreConfig(), className, backend, backupID, nodeMapping)
		require.Nil(t, err, "expected nil, got: %v", err)

		// wait for restore success
		ticker := time.NewTicker(90 * time.Second)
	wait:
		for {
			select {
			case <-ticker.C:
				break wait
			default:
				resp, err := helper.RestoreBackupStatus(t, backend, backupID)
				helper.AssertRequestOk(t, resp, err, func() {
					require.NotNil(t, resp)
					require.NotNil(t, resp.Payload)
					require.NotNil(t, resp.Payload.Status)
				})

				if *resp.Payload.Status == string(backup.Success) {
					break wait
				}
				time.Sleep(1 * time.Second)
			}
		}

		statusResp, err := helper.RestoreBackupStatus(t, backend, backupID)
		helper.AssertRequestOk(t, statusResp, err, func() {
			require.NotNil(t, statusResp)
			require.NotNil(t, statusResp.Payload)
			require.NotNil(t, statusResp.Payload.Status)
		})

		require.Equal(t, string(backup.Success), *statusResp.Payload.Status)
	})

	// Ensure that on restoring the class it is consistent on the followers
	assert.EventuallyWithT(t, func(collect *assert.CollectT) {
		if tenantNames != nil {
			for _, name := range tenantNames {
				moduleshelper.EnsureClassExists(t, className, name)
				if dataIntegrityCheck == checkClassAndDataPresence {
					count := moduleshelper.GetClassCount(t, className, name)
					assert.Equal(t, int64(500/len(tenantNames)), count)
				}
			}
		} else {
			moduleshelper.EnsureClassExists(t, className, singleTenant)
			if dataIntegrityCheck == checkClassAndDataPresence {
				count := moduleshelper.GetClassCount(t, className, singleTenant)
				assert.Equal(t, int64(500), count)
				if pqEnabled {
					moduleshelper.EnsureCompressedVectorsRestored(t, className)
				}
			}
		}
	}, 5*time.Second, 500*time.Microsecond, "class doesn't exists in follower nodes")
}

func backupJourneyWithCancellation(t *testing.T, className, backend, backupID string, journeyType journeyType) {
	if journeyType == clusterJourney && backend == "filesystem" {
		t.Run("should fail backup/restore with local filesystem backend", func(t *testing.T) {
			backupResp, err := helper.CreateBackup(t, helper.DefaultBackupConfig(), className, backend, backupID)
			assert.Nil(t, backupResp)
			assert.Error(t, err)

			restoreResp, err := helper.RestoreBackup(t, helper.DefaultRestoreConfig(), className, backend, backupID, map[string]string{})
			assert.Nil(t, restoreResp)
			assert.Error(t, err)
		})
		return
	}

	t.Run("create and cancel backup", func(t *testing.T) {
		// Ensure cluster is in sync
		if journeyType == clusterJourney {
			time.Sleep(3 * time.Second)
		}
		resp, err := helper.CreateBackup(t, helper.DefaultBackupConfig(), className, backend, backupID)
		helper.AssertRequestOk(t, resp, err, nil)

		listresp, err := helper.ListBackup(t, className, backend)
		helper.AssertRequestOk(t, listresp, err, nil)

		require.Equal(t, backupID, listresp.Payload[0].ID)
		require.Equal(t, models.BackupCreateResponseStatusSTARTED, listresp.Payload[0].Status)
		require.Equal(t, []string{className}, listresp.Payload[0].Classes)

		t.Run("cancel backup", func(t *testing.T) {
			require.Nil(t, helper.CancelBackup(t, className, backend, backupID))
		})

		// wait for cancellation
		ticker := time.NewTicker(10 * time.Second)
	wait:
		for {
			select {
			case <-ticker.C:
				break wait
			default:
				statusResp, err := helper.CreateBackupStatus(t, backend, backupID)
				helper.AssertRequestOk(t, resp, err, func() {
					require.NotNil(t, statusResp)
					require.NotNil(t, statusResp.Payload)
					require.NotNil(t, statusResp.Payload.Status)
				})

				if *resp.Payload.Status == string(backup.Cancelled) {
					break wait
				}
				time.Sleep(500 * time.Millisecond)
			}
		}

		statusResp, err := helper.CreateBackupStatus(t, backend, backupID)
		helper.AssertRequestOk(t, resp, err, func() {
			require.NotNil(t, statusResp)
			require.NotNil(t, statusResp.Payload)
			require.NotNil(t, statusResp.Payload.Status)
			require.Equal(t, string(backup.Cancelled), *statusResp.Payload.Status)
		})
	})
}

func addTestClass(t *testing.T, className string, multiTenant bool) {
	class := &models.Class{
		Class: className,
		ModuleConfig: map[string]interface{}{
			"text2vec-contextionary": map[string]interface{}{
				"vectorizeClassName": true,
			},
		},
		Properties: []*models.Property{
			{
				Name:         "contents",
				DataType:     schema.DataTypeText.PropString(),
				Tokenization: models.PropertyTokenizationWhitespace,
			},
		},
	}

	if multiTenant {
		class.MultiTenancyConfig = &models.MultiTenancyConfig{
			Enabled: true,
		}
	}

	helper.CreateClass(t, class)
}

func addTestObjects(t *testing.T, className string, tenantNames []string) {
	const (
		noteLengthMin = 4
		noteLengthMax = 1024

		batchSize  = 10
		numBatches = 50
	)

	seededRand := rand.New(rand.NewSource(time.Now().UnixNano()))
	multiTenant := len(tenantNames) > 0

	for i := 0; i < numBatches; i++ {
		batch := make([]*models.Object, batchSize)
		for j := 0; j < batchSize; j++ {
			contentsLength := noteLengthMin + seededRand.Intn(noteLengthMax-noteLengthMin+1)
			contents := helper.GetRandomString(contentsLength)

			obj := models.Object{
				Class:      className,
				Properties: map[string]interface{}{"contents": contents},
			}
			if multiTenant {
				obj.Tenant = tenantNames[i]
			}
			batch[j] = &obj
		}
		helper.CreateObjectsBatch(t, batch)
	}
}<|MERGE_RESOLUTION|>--- conflicted
+++ resolved
@@ -68,8 +68,6 @@
 		}
 		resp, err := helper.CreateBackup(t, helper.DefaultBackupConfig(), className, backend, backupID)
 		helper.AssertRequestOk(t, resp, err, nil)
-<<<<<<< HEAD
-=======
 
 		listresp, err := helper.ListBackup(t, className, backend)
 		helper.AssertRequestOk(t, listresp, err, nil)
@@ -77,14 +75,6 @@
 		require.Equal(t, backupID, listresp.Payload[0].ID)
 		require.Equal(t, models.BackupCreateResponseStatusSTARTED, listresp.Payload[0].Status)
 		require.Equal(t, []string{className}, listresp.Payload[0].Classes)
-
-		// wait for create success
-		createTime := time.Now()
-		for {
-			if time.Now().After(createTime.Add(time.Minute)) {
-				break
-			}
->>>>>>> 65379520
 
 		// wait for create success
 		ticker := time.NewTicker(90 * time.Second)
