--- conflicted
+++ resolved
@@ -242,15 +242,9 @@
 		})
 	})
 
-<<<<<<< HEAD
 	t.Run("DeleteObject", func(t *testing.T) {
 		t.Run("OnNode-3", func(t *testing.T) {
-			deleteObject(t, compose.ContainerURI(3), "Article", articleIDs[0])
-=======
-	t.Run("delete an object", func(t *testing.T) {
-		t.Run("execute delete object on node 1", func(t *testing.T) {
-			deleteObject(t, compose.GetWeaviate().URI(), "Article", articleIDs[0], replica.All)
->>>>>>> e7da0f0a
+			deleteObject(t, compose.ContainerURI(3), "Article", articleIDs[0], replica.All)
 		})
 
 		t.Run("StopNode-3", func(t *testing.T) {
@@ -271,17 +265,10 @@
 		})
 	})
 
-<<<<<<< HEAD
 	t.Run("BatchAllObjects", func(t *testing.T) {
 		t.Run("OnNode-3", func(t *testing.T) {
 			deleteObjects(t, compose.ContainerURI(3),
-				"Article", []string{"title"}, "Article#*")
-=======
-	t.Run("batch delete all objects", func(t *testing.T) {
-		t.Run("execute batch delete on node 2", func(t *testing.T) {
-			deleteObjects(t, compose.GetWeaviateNode2().URI(),
 				"Article", []string{"title"}, "Article#*", replica.All)
->>>>>>> e7da0f0a
 		})
 
 		t.Run("StopNode-3", func(t *testing.T) {
@@ -420,15 +407,9 @@
 					after, err := getObjectFromNode(t, compose.GetWeaviateNode2().URI(), "Article", articleIDs[0], "node2")
 					require.Nil(collect, err)
 
-<<<<<<< HEAD
 					require.Contains(collect, after.Properties.(map[string]interface{}), "title")
 					assert.Equal(collect, newTitle, after.Properties.(map[string]interface{})["title"])
 				}, 5*time.Second, 100*time.Millisecond)
-=======
-		t.Run("delete an object", func(t *testing.T) {
-			t.Run("execute delete object on node 1", func(t *testing.T) {
-				deleteObject(t, compose.GetWeaviate().URI(), "Article", articleIDs[0], replica.All)
->>>>>>> e7da0f0a
 			})
 
 			t.Run("PatchedOnNode-3", func(t *testing.T) {
@@ -444,7 +425,7 @@
 
 		t.Run("DeleteObject", func(t *testing.T) {
 			t.Run("OnNode-2", func(t *testing.T) {
-				deleteObject(t, compose.GetWeaviateNode2().URI(), "Article", articleIDs[0])
+				deleteObject(t, compose.GetWeaviateNode2().URI(), "Article", articleIDs[0], replica.All)
 			})
 
 			t.Run("OnNode-1", func(t *testing.T) {
