#!/bin/bash

set -eou pipefail

function main() {
  # This script runs all non-benchmark tests if no CMD switch is given and the respective tests otherwise.
  run_all_tests=true
  run_acceptance_tests=false
  run_acceptance_only_fast=false
  run_acceptance_only_python=false  
  run_acceptance_go_client=false
  run_acceptance_graphql_tests=false
  run_acceptance_replication_tests=false
  only_acceptance=false
  run_module_tests=false
  only_module=false
  only_module_value=false
  run_unit_and_integration_tests=false
  run_unit_tests=false
  run_integration_tests=false
  run_benchmark=false
  run_module_only_backup_tests=false
  run_module_only_offload_tests=false
  run_module_except_backup_tests=false
  run_module_except_offload_tests=false
  run_cleanup=false
  run_acceptance_go_client_only_fast=false
  run_acceptance_go_client_named_vectors=false
  run_acceptance_lsmkv=false

  while [[ "$#" -gt 0 ]]; do
      case $1 in
          --unit-only|-u) run_all_tests=false; run_unit_tests=true;;
          --unit-and-integration-only|-ui) run_all_tests=false; run_unit_and_integration_tests=true;;
          --integration-only|-i) run_all_tests=false; run_integration_tests=true;;
          --acceptance-only|--e2e-only|-a) run_all_tests=false; run_acceptance_tests=true ;;
          --acceptance-only-fast|-aof) run_all_tests=false; run_acceptance_only_fast=true;;
          --acceptance-only-python|-aop) run_all_tests=false; run_acceptance_only_python=true;;
          --acceptance-go-client|-ag) run_all_tests=false; run_acceptance_go_client=true;;
          --acceptance-go-client-only-fast|-agof) run_all_tests=false; run_acceptance_go_client=false; run_acceptance_go_client_only_fast=true;;
          --acceptance-go-client-named-vectors|-agnv) run_all_tests=false; run_acceptance_go_client=false; run_acceptance_go_client_named_vectors=true;;
          --acceptance-only-graphql|-aog) run_all_tests=false; run_acceptance_graphql_tests=true ;;
          --acceptance-only-replication|-aor) run_all_tests=false; run_acceptance_replication_tests=true ;;
          --only-acceptance-*|-oa)run_all_tests=false; only_acceptance=true;only_acceptance_value=$1;;
          --only-module-*|-om)run_all_tests=false; only_module=true;only_module_value=$1;;
          --acceptance-module-tests-only|--modules-only|-m) run_all_tests=false; run_module_tests=true; run_module_only_backup_tests=true; run_module_except_backup_tests=true;run_module_only_offload_tests=true;run_module_except_offload_tests=true;;
          --acceptance-module-tests-only-backup|--modules-backup-only|-mob) run_all_tests=false; run_module_tests=true; run_module_only_backup_tests=true;;
          --acceptance-module-tests-only-offload|--modules-offload-only|-moo) run_all_tests=false; run_module_tests=true; run_module_only_offload_tests=true;;
          --acceptance-module-tests-except-backup|--modules-except-backup|-meb) run_all_tests=false; run_module_tests=true; run_module_except_backup_tests=true; echo $run_module_except_backup_tests ;;
<<<<<<< HEAD
          --acceptance-module-tests-except-offload|--modules-except-offload|-meo) run_all_tests=false; run_module_tests=true; run_module_except_offload_tests=true; echo $run_module_except_offload_tests ;;
=======
          --acceptance-lsmkv|--lsmkv) run_all_tests=false; run_acceptance_lsmkv=true;;
>>>>>>> c3f66ac9
          --benchmark-only|-b) run_all_tests=false; run_benchmark=true;;
          --cleanup) run_all_tests=false; run_cleanup=true;;
          --help|-h) printf '%s\n' \
              "Options:"\
              "--unit-only | -u"\
              "--unit-and-integration-only | -ui"\
              "--integration-only | -i"\
              "--acceptance-only | -a"\
              "--acceptance-only-fast | -aof"\
              "--acceptance-only-python | -aop"\
              "--acceptance-go-client | -ag"\
              "--acceptance-go-client-only-fast | -agof"\
              "--acceptance-go-client-named-vectors | -agnv"\
              "--acceptance-only-graphql | -aog"\
              "--acceptance-only-replication| -aor"\
              "--acceptance-module-tests-only | --modules-only | -m"\
              "--acceptance-module-tests-only-backup | --modules-backup-only | -mob"\
              "--acceptance-module-tests-except-backup | --modules-except-backup | -meb"\
              "--acceptance-lsmkv | --lsmkv"\
              "--only-acceptance-{packageName}"
              "--only-module-{moduleName}"
              "--benchmark-only | -b" \
              "--help | -h"; exit 1;;
          *) echo "Unknown parameter passed: $1"; exit 1 ;;
      esac
      shift
  done

  # Jump to root directory
  cd "$( dirname "${BASH_SOURCE[0]}" )"/..

  echo "INFO: In directory $PWD"

  echo "INFO: This script will suppress most output, unless a command ultimately fails"
  echo "      Then it will print the output of the failed command."

  echo_green "Prepare workspace..."

  # Remove data directory in case of previous runs
  rm -rf data
  echo "Done!"

  if $run_unit_and_integration_tests || $run_unit_tests || $run_all_tests
  then
    echo_green "Run all unit tests..."
    run_unit_tests "$@"
    echo_green "Unit tests successful"
  fi

  if $run_unit_and_integration_tests || $run_integration_tests || $run_all_tests
  then
    echo_green "Run integration tests..."
    run_integration_tests "$@"
    echo_green "Integration tests successful"
  fi

  if $run_acceptance_tests  || $run_acceptance_only_fast || $run_acceptance_go_client || $run_acceptance_graphql_tests || $run_acceptance_replication_tests || $run_acceptance_only_python || $run_all_tests || $run_benchmark || $run_acceptance_go_client_only_fast || $run_acceptance_go_client_named_vectors || $only_acceptance
  then
    echo "Start docker container needed for acceptance and/or benchmark test"
    echo_green "Stop any running docker-compose containers..."
    suppress_on_success docker compose -f docker-compose-test.yml down --remove-orphans

    echo_green "Start up weaviate and backing dbs in docker-compose..."
    echo "This could take some time..."
    tools/test/run_ci_server.sh

    # echo_green "Import required schema and test fixtures..."
    # # Note: It's not best practice to do this as part of the test script
    # # It would be better if each test independently prepared (and also 
    # # cleaned up) the test fixtures it needs, but one step at a time ;)
    # suppress_on_success import_test_fixtures

    if $run_benchmark
    then
      echo_green "Run performance tracker..."
      ./test/benchmark/run_performance_tracker.sh
    fi

    if $run_acceptance_tests || $run_acceptance_only_fast || $run_acceptance_go_client || $run_acceptance_graphql_tests || $run_acceptance_replication_tests || $run_acceptance_go_client_only_fast || $run_acceptance_go_client_named_vectors || $run_all_tests || $only_acceptance 
    then
      echo_green "Run acceptance tests..."
      run_acceptance_tests "$@"
    fi
  fi

  if $run_acceptance_only_python || $run_all_tests
  then
    echo_green "Run python acceptance tests..."
    ./test/acceptance_with_python/run.sh
    echo_green "Python tests successful"
  fi

  if $only_module; then
    mod=${only_module_value//--only-module-/}
    echo_green "Running module acceptance tests for $mod..."
    for pkg in $(go list ./test/modules/... | grep '/modules/'${mod}); do
      build_docker_image_for_tests
      echo_green "Weaviate image successfully built, run module tests for $mod..."
      if ! go test -count 1 -race "$pkg"; then
        echo "Test for $pkg failed" >&2
        return 1
      fi
      echo_green "Module acceptance tests for $mod successful"
    done
  fi
  if $run_module_tests; then
    echo_green "Running module acceptance tests..."
    build_docker_image_for_tests
    echo_green "Weaviate image successfully built, run module tests..."
    run_module_tests "$@"
    echo_green "Module acceptance tests successful"
  fi
  if $run_cleanup; then
    echo_green "Cleaning up all running docker containers..."
    docker rm -f $(docker ps -a -q)
  fi

  if $run_acceptance_lsmkv || $run_acceptance_tests || $run_all_tests; then
  echo "running lsmkv acceptance lsmkv tests"
    run_acceptance_lsmkv "$@"
  fi
  echo "Done!"
}

function build_docker_image_for_tests() {
  local module_test_image=weaviate:module-tests
  echo_green "Stop any running docker-compose containers..."
  suppress_on_success docker compose -f docker-compose-test.yml down --remove-orphans
  echo_green "Building weaviate image for module acceptance tests..."
  echo "This could take some time..."
  GIT_HASH=$(git rev-parse --short HEAD)
  docker build --build-arg GITHASH="$GIT_HASH" -t $module_test_image .
  export "TEST_WEAVIATE_IMAGE"=$module_test_image
}

function run_unit_tests() {
  if [[ "$*" == *--acceptance-only* ]]; then
    echo "Skipping unit test"
    return
  fi
  go test -race -coverprofile=coverage-unit.txt -covermode=atomic -count 1 $(go list ./... | grep -v 'test/acceptance' | grep -v 'test/modules') | grep -v '\[no test files\]'
}

function run_integration_tests() {
  if [[ "$*" == *--acceptance-only* ]]; then
    echo "Skipping integration test"
    return
  fi

  ./test/integration/run.sh --include-slow
}

function run_acceptance_lsmkv() {
    echo "This test runs without the race detector because it asserts performance"
    cd 'test/acceptance_lsmkv'
    for pkg in $(go list ./...); do
      if ! go test -timeout=15m -count 1 "$pkg"; then
        echo "Test for $pkg failed" >&2
        return 1
      fi
    done
    cd -
}

function run_acceptance_tests() {
  if $run_acceptance_only_fast || $run_acceptance_tests || $run_all_tests; then
  echo "running acceptance fast only"
    run_acceptance_only_fast "$@"
  fi
  if $run_acceptance_graphql_tests || $run_acceptance_tests || $run_all_tests; then
  echo "running acceptance graphql"
    run_acceptance_graphql_tests "$@"
  fi
  if $run_acceptance_replication_tests || $run_acceptance_tests || $run_all_tests; then
  echo "running acceptance replication"
    run_acceptance_replication_tests "$@"
  fi
  if $only_acceptance; then
  echo "running only acceptance"
    run_acceptance_only_tests
  fi
  if $run_acceptance_go_client_only_fast || $run_acceptance_go_client || $run_acceptance_tests || $run_all_tests; then
  echo "running acceptance go client only fast"
    run_acceptance_go_client_only_fast "$@"
  fi
  if $run_acceptance_go_client_named_vectors || $run_acceptance_go_client || $run_acceptance_tests || $run_all_tests; then
  echo "running acceptance go client named vectors"
    run_acceptance_go_client_named_vectors "$@"
  fi
}

function run_acceptance_only_fast() {
  # needed for test/docker package during replication tests
  export TEST_WEAVIATE_IMAGE=weaviate/test-server
  # to make sure all tests are run and the script fails if one of them fails
  # but after all tests ran
  testFailed=0
  # for now we need to run the tests sequentially, there seems to be some sort of issues with running them in parallel
    for pkg in $(go list ./... | grep 'test/acceptance' | grep -v 'test/acceptance/stress_tests' | grep -v 'test/acceptance/replication' | grep -v 'test/acceptance/graphql_resolvers'); do
      if ! go test -count 1 -race "$pkg"; then
        echo "Test for $pkg failed" >&2
        testFailed=1
      fi
    done
    if [ "$testFailed" -eq 1 ]; then
      return 1
    fi
    for pkg in $(go list ./... | grep 'test/acceptance/stress_tests' ); do
      if ! go test -count 1 "$pkg"; then
        echo "Test for $pkg failed" >&2
        return 1
      fi
    done 
}

function run_acceptance_go_client_only_fast() {
  export TEST_WEAVIATE_IMAGE=weaviate/test-server
    # tests with go client are in a separate package with its own dependencies to isolate them
    cd 'test/acceptance_with_go_client'
    for pkg in $(go list ./... | grep -v 'acceptance_tests_with_client/named_vectors_tests'); do
      if ! go test -count 1 -race "$pkg"; then
        echo "Test for $pkg failed" >&2
        return 1
      fi
    done
    cd -
}
function run_acceptance_go_client_named_vectors() {
  export TEST_WEAVIATE_IMAGE=weaviate/test-server
    # tests with go client are in a separate package with its own dependencies to isolate them
    cd 'test/acceptance_with_go_client'
    for pkg in $(go list ./... | grep 'acceptance_tests_with_client/named_vectors_tests'); do
      if ! go test -timeout=15m -count 1 -race "$pkg"; then
        echo "Test for $pkg failed" >&2
        return 1
      fi
    done
    cd -
}
function run_acceptance_graphql_tests() {
  for pkg in $(go list ./... | grep 'test/acceptance/graphql_resolvers'); do
    if ! go test -count 1 -race "$pkg"; then
      echo "Test for $pkg failed" >&2
      return 1
    fi
  done
}

function run_acceptance_replication_tests() {
  for pkg in $(go list ./.../ | grep 'test/acceptance/replication'); do
    if ! go test -count 1 -race "$pkg"; then
      echo "Test for $pkg failed" >&2
      return 1
    fi
  done
}

function run_acceptance_only_tests() {
  package=${only_acceptance_value//--only-acceptance-/}
  echo_green "Running acceptance tests for $package..."
  for pkg in $(go list ./.../ | grep 'test/acceptance/'${package}); do
    if ! go test -v -count 1 -race "$pkg"; then
      echo "Test for $pkg failed" >&2
      return 1
    fi
  done
}

function run_module_only_backup_tests() {
  for pkg in $(go list ./... | grep 'test/modules' | grep 'test/modules/backup'); do
    if ! go test -count 1 -race "$pkg"; then
      echo "Test for $pkg failed" >&2
      return 1
    fi
  done
}

function run_module_only_offload_tests() {
  for pkg in $(go list ./... |grep 'test/modules/offload'); do
    if ! go test -count 1 -race -v "$pkg"; then
      echo "Test for $pkg failed" >&2
      return 1
    fi
  done
}

function run_module_except_backup_tests() {
  for pkg in $(go list ./... | grep 'test/modules' | grep -v 'test/modules/backup'); do
    if ! go test -count 1 -race "$pkg"; then
      echo "Test for $pkg failed" >&2
      return 1
    fi
  done
}

function run_module_except_offload_tests() {
  for pkg in $(go list ./... | grep 'test/modules' | grep -v 'test/modules/offload'); do
    if ! go test -count 1 -race "$pkg"; then
      echo "Test for $pkg failed" >&2
      return 1
    fi
  done
}

function run_module_tests() {
  if $run_module_only_backup_tests; then
    run_module_only_backup_tests "$@"
  fi
  if $run_module_only_offload_tests; then
    run_module_only_offload_tests "$@"
  fi
  if $run_module_except_backup_tests; then
    run_module_except_backup_tests "$@"
  fi
  if $run_module_except_offload_tests; then
    run_module_except_offload_tests "$@"
  fi
}

suppress_on_success() {
  out="$("${@}" 2>&1)" || { echo_red "FAILED!";  echo "$out"; return 1; }
  echo "Done!"
}

function echo_green() {
  green='\033[0;32m'
  nc='\033[0m' 
  echo -e "${green}${*}${nc}"
}

function echo_red() {
  red='\033[0;31m'
  nc='\033[0m' 
  echo -e "${red}${*}${nc}"
}

main "$@"<|MERGE_RESOLUTION|>--- conflicted
+++ resolved
@@ -47,11 +47,8 @@
           --acceptance-module-tests-only-backup|--modules-backup-only|-mob) run_all_tests=false; run_module_tests=true; run_module_only_backup_tests=true;;
           --acceptance-module-tests-only-offload|--modules-offload-only|-moo) run_all_tests=false; run_module_tests=true; run_module_only_offload_tests=true;;
           --acceptance-module-tests-except-backup|--modules-except-backup|-meb) run_all_tests=false; run_module_tests=true; run_module_except_backup_tests=true; echo $run_module_except_backup_tests ;;
-<<<<<<< HEAD
           --acceptance-module-tests-except-offload|--modules-except-offload|-meo) run_all_tests=false; run_module_tests=true; run_module_except_offload_tests=true; echo $run_module_except_offload_tests ;;
-=======
           --acceptance-lsmkv|--lsmkv) run_all_tests=false; run_acceptance_lsmkv=true;;
->>>>>>> c3f66ac9
           --benchmark-only|-b) run_all_tests=false; run_benchmark=true;;
           --cleanup) run_all_tests=false; run_cleanup=true;;
           --help|-h) printf '%s\n' \
