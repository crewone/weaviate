{
  "basePath": "/weaviate/v1",
  "consumes": [
    "application/json"
  ],
  "definitions": {
    "Action": {
      "allOf": [
        {
          "$ref": "#/definitions/ActionCreate"
        },
        {
          "properties": {
            "creationTimeUnix": {
              "description": "Timestamp of creation of this Action in milliseconds since epoch UTC.",
              "format": "int64",
              "type": "integer"
            },
            "key": {
              "$ref": "#/definitions/SingleRef"
            },
            "lastUpdateTimeUnix": {
              "description": "Timestamp of the last update made to the Action since epoch UTC.",
              "format": "int64",
              "type": "integer"
            }
          },
          "type": "object"
        }
      ],
      "type": "object"
    },
    "ActionCreate": {
      "properties": {
        "@class": {
          "description": "Type of the Action, defined in the schema.",
          "type": "string"
        },
        "@context": {
          "description": "Available context schema.",
          "type": "string"
        },
        "schema": {
          "$ref": "#/definitions/Schema"
        }
      },
      "type": "object"
    },
    "ActionGetHistoryResponse": {
      "allOf": [
        {
          "$ref": "#/definitions/ActionHistory"
        },
        {
          "properties": {
            "actionId": {
              "format": "uuid",
              "type": "string"
            }
          },
          "type": "object"
        }
      ]
    },
    "ActionGetResponse": {
      "allOf": [
        {
          "$ref": "#/definitions/Action"
        },
        {
          "properties": {
            "actionId": {
              "description": "ID of the Action.",
              "format": "uuid",
              "type": "string"
            }
          }
        }
      ],
      "type": "object"
    },
    "ActionsGetResponse": {
      "allOf": [
        {
          "$ref": "#/definitions/Action"
        },
        {
          "properties": {
            "actionId": {
              "description": "ID of the Action.",
              "format": "uuid",
              "type": "string"
            },
            "result": {
              "description": "Results for this specific Action.",
              "format": "object",
              "properties": {
                "status": {
                  "type": "string",
                  "default": "SUCCESS",
                  "enum": [
                    "SUCCESS",
                    "PENDING",
                    "FAILED"
                  ]
                },
                "errors": {
                  "$ref": "#/definitions/ErrorResponse"
                }
              }
            }
          }
        }
      ],
      "type": "object"
    },
    "ActionHistory": {
      "properties": {
        "deleted": {
          "description": "Indication of whether the Action is deleted.",
          "type": "boolean"
        },
        "key": {
          "$ref": "#/definitions/SingleRef"
        },
        "propertyHistory": {
          "description": "An array with the history of the Action.",
          "items": {
            "$ref": "#/definitions/ActionHistoryObject"
          },
          "type": "array"
        }
      },
      "type": "object"
    },
    "ActionHistoryObject": {
      "allOf": [
        {
          "$ref": "#/definitions/ActionCreate"
        },
        {
          "properties": {
            "creationTimeUnix": {
              "description": "Timestamp of creation of this Action history in milliseconds since epoch UTC.",
              "format": "int64",
              "type": "integer"
            }
          },
          "type": "object"
        }
      ]
    },
    "ActionUpdate": {
      "allOf": [
        {
          "$ref": "#/definitions/Action"
        },
        {
          "type": "object"
        }
      ]
    },
    "ActionValidate": {
      "allOf": [
        {
          "$ref": "#/definitions/ActionCreate"
        }
      ],
      "type": "object"
    },
    "ActionsListResponse": {
      "description": "List of Actions.",
      "properties": {
        "actions": {
          "description": "The actual list of Actions.",
          "items": {
            "$ref": "#/definitions/ActionGetResponse"
          },
          "type": "array"
        },
        "totalResults": {
          "description": "The total number of Actions for the query. The number of items in a response may be smaller due to paging.",
          "format": "int64",
          "type": "integer"
        }
      },
      "type": "object"
    },
    "ErrorResponse": {
      "description": "An error response given by Weaviate end-points.",
      "properties": {
        "error": {
          "items": {
            "properties": {
              "message": {
                "type": "string"
              }
            },
            "type": "object"
          },
          "type": "array"
        }
      },
      "type": "object"
    },
    "GraphQLError": {
      "description": "An error response caused by a GraphQL query.",
      "properties": {
        "locations": {
          "items": {
            "properties": {
              "column": {
                "format": "int64",
                "type": "integer"
              },
              "line": {
                "format": "int64",
                "type": "integer"
              }
            },
            "type": "object"
          },
          "type": "array"
        },
        "message": {
          "type": "string"
        },
        "path": {
          "items": {
            "type": "string"
          },
          "type": "array"
        }
      }
    },
    "GraphQLQuery": {
      "description": "GraphQL query based on: http://facebook.github.io/graphql/.",
      "properties": {
        "operationName": {
          "description": "The name of the operation if multiple exist in the query.",
          "type": "string"
        },
        "query": {
          "description": "Query based on GraphQL syntax.",
          "type": "string"
        },
        "variables": {
          "description": "Additional variables for the query.",
          "type": "object"
        }
      },
      "type": "object"
    },
    "GraphQLQueries": {
      "description": "A list of GraphQL queries.",
      "items": {
        "$ref": "#/definitions/GraphQLQuery"
      },
      "type": "array"
    },
    "GraphQLResponse": {
      "description": "GraphQL based response: http://facebook.github.io/graphql/.",
      "properties": {
        "data": {
          "additionalProperties": {
            "$ref": "#/definitions/JsonObject"
          },
          "description": "GraphQL data object.",
          "type": "object"
        },
        "errors": {
          "description": "Array with errors.",
          "items": {
            "$ref": "#/definitions/GraphQLError"
          },
          "type": "array"
        }
      }
    },
    "GraphQLResponses": {
      "description": "A list of GraphQL responses.",
      "items": {
        "$ref": "#/definitions/GraphQLResponse"
      },
      "type": "array"
    },
    "JsonObject": {
      "description": "JSON object value.",
      "type": "object"
    },
    "Key": {
      "allOf": [
        {
          "$ref": "#/definitions/KeyCreate"
        },
        {
          "properties": {
            "parent": {
              "$ref": "#/definitions/SingleRef"
            }
          }
        }
      ]
    },
    "KeyChildrenGetResponse": {
      "properties": {
        "children": {
          "$ref": "#/definitions/MultipleRef"
        }
      }
    },
    "KeyCreate": {
      "properties": {
        "delete": {
          "description": "Is user allowed to delete?",
          "type": "boolean"
        },
        "email": {
          "description": "Email associated with this account.",
          "type": "string"
        },
        "execute": {
          "description": "Is user allowed to execute?",
          "type": "boolean"
        },
        "ipOrigin": {
          "description": "Origin of the IP using CIDR notation.",
          "items": {
            "type": "string"
          },
          "type": "array"
        },
        "isRoot": {
          "description": "Shows if key is root key.",
          "type": "boolean",
          "default": false
        },
        "keyExpiresUnix": {
          "description": "Time as Unix timestamp that the key expires. Set to 0 for never.",
          "format": "int64",
          "type": "integer"
        },
        "read": {
          "description": "Is user allowed to read?",
          "type": "boolean"
        },
        "write": {
          "description": "Is user allowed to write?",
          "type": "boolean"
        }
      }
    },
    "KeyGetResponse": {
      "allOf": [
        {
          "$ref": "#/definitions/Key"
        },
        {
          "properties": {
            "keyId": {
              "description": "Id of the key.",
              "format": "uuid",
              "type": "string"
            }
          }
        }
      ]
    },
    "KeyTokenGetResponse": {
      "allOf": [
        {
          "$ref": "#/definitions/KeyGetResponse"
        },
        {
          "properties": {
            "token": {
              "description": "Key for the user to use.",
              "format": "uuid",
              "type": "string"
            }
          }
        }
      ]
    },
    "Meta": {
      "description": "Contains meta information of the current Weaviate instance.",
      "properties": {
        "actionsSchema": {
          "$ref": "#/definitions/SemanticSchema"
        },
        "hostname": {
          "description": "The url of the host.",
          "format": "url",
          "type": "string"
        },
        "thingsSchema": {
          "$ref": "#/definitions/SemanticSchema"
        }
      },
      "type": "object"
    },
    "MultipleRef": {
      "description": "Multiple instances of references to other objects.",
      "items": {
        "$ref": "#/definitions/SingleRef"
      },
      "type": "array"
    },
    "PatchDocument": {
      "description": "A JSONPatch document as defined by RFC 6902.",
      "properties": {
        "from": {
          "description": "A string containing a JSON Pointer value.",
          "type": "string"
        },
        "op": {
          "description": "The operation to be performed.",
          "enum": [
            "add",
            "remove",
            "replace",
            "move",
            "copy",
            "test"
          ],
          "type": "string"
        },
        "path": {
          "description": "A JSON-Pointer.",
          "type": "string"
        },
        "value": {
          "description": "The value to be used within the operations.",
          "type": "object"
        }
      },
      "required": [
        "op",
        "path"
      ]
    },
    "PeerUpdate": {
      "description": "A single peer in the network.",
      "properties": {
        "id": {
          "description": "The session ID of the peer.",
          "type": "string",
          "format": "uuid"
        },
        "name": {
          "description": "Human readable name.",
          "type": "string"
        },
        "uri": {
          "description": "The location where the peer is exposed to the internet.",
          "type": "string",
          "format": "uri"
        },
        "schemaHash": {
          "description": "The latest known hash of the peer's schema.",
          "type": "string"
        }
      }
    },
    "PeerUpdateList": {
      "description": "List of known peers.",
      "items": {
        "$ref": "#/definitions/PeerUpdate"
      },
      "type": "array"
    },
    "Schema": {
      "description": "This is an open object, with OpenAPI Specification 3.0 this will be more detailed. See Weaviate docs for more info. In the future this will become a key/value OR a SingleRef definition.",
      "type": "object"
    },
    "SchemaHistory": {
      "description": "This is an open object, with OpenAPI Specification 3.0 this will be more detailed. See Weaviate docs for more info. In the future this will become a key/value OR a SingleRef definition.",
      "type": "object"
    },
    "SemanticSchema": {
      "description": "Definitions of semantic schemas (also see: https://github.com/creativesoftwarefdn/weaviate-semantic-schemas).",
      "properties": {
        "@context": {
          "description": "URL of the context.",
          "format": "uri",
          "type": "string"
        },
        "classes": {
          "description": "Semantic classes that are available.",
          "items": {
            "$ref": "#/definitions/SemanticSchemaClass"
          },
          "type": "array"
        },
        "maintainer": {
          "description": "Email of the maintainer.",
          "format": "email",
          "type": "string"
        },
        "name": {
          "description": "Name of the schema.",
          "type": "string"
        },
        "type": {
          "description": "Type of schema, should be \"thing\" or \"action\".",
          "enum": [
            "thing",
            "action"
          ],
          "type": "string"
        }
      },
      "type": "object"
    },
    "SemanticSchemaClass": {
      "properties": {
        "class": {
          "description": "Name of the class as URI relative to the schema URL.",
          "type": "string"
        },
        "keywords": {
          "$ref": "#/definitions/SemanticSchemaKeywords"
        },
        "description": {
          "description": "Description of the class.",
          "type": "string"
        },
        "properties": {
          "description": "The properties of the class.",
          "items": {
            "$ref": "#/definitions/SemanticSchemaClassProperty"
          },
          "type": "array"
        }
      },
      "type": "object"
    },
    "SemanticSchemaKeywords": {
      "description": "Describes a class or property using multiple weighted words.",
      "type": "array",
      "items": {
        "type": "object",
        "properties": {
          "keyword": {
            "type": "string"
          },
          "weight": {
            "type": "number",
            "format": "float"
          }
        }
      }
    },
    "SemanticSchemaClassProperty": {
      "properties": {
        "@dataType": {
          "description": "Can be a reference ($cref) to another type when it starts with a capital (for example Person), otherwise \"string\" or \"int\".",
          "items": {
            "type": "string"
          },
          "type": "array"
        },
        "cardinality": {
          "description": "The cardinality of this property. If you want to store more than one value in a property, set this to 'many'. Defaults to 'atMostOne'. Note that by default properties can be empty in Weaviate.",
          "type": "string",
          "enum": [
            "atMostOne",
            "many"
          ],
          "default": "atMostOne"
        },
        "description": {
          "description": "Description of the property.",
          "type": "string"
        },
        "name": {
          "description": "Name of the property as URI relative to the schema URL.",
          "type": "string"
        },
        "keywords": {
          "$ref": "#/definitions/SemanticSchemaKeywords"
        }
      },
      "type": "object"
    },
    "SingleRef": {
      "properties": {
        "$cref": {
          "description": "Location of the cross reference.",
          "format": "uuid",
          "type": "string"
        },
        "locationUrl": {
          "default": "http://localhost/",
          "description": "Url of location. Http://localhost means this database. This option can be used to refer to other databases.",
          "format": "url",
          "type": "string"
        },
        "type": {
          "description": "Type should be Thing, Action or Key.",
          "enum": [
            "Thing",
            "Action",
            "Key"
          ],
          "type": "string"
        }
      }
    },
    "Thing": {
      "allOf": [
        {
          "$ref": "#/definitions/ThingCreate"
        },
        {
          "properties": {
            "creationTimeUnix": {
              "description": "Timestamp of creation of this Thing in milliseconds since epoch UTC.",
              "format": "int64",
              "type": "integer"
            },
            "key": {
              "$ref": "#/definitions/SingleRef"
            },
            "lastUpdateTimeUnix": {
              "description": "Timestamp of the last Thing update in milliseconds since epoch UTC.",
              "format": "int64",
              "type": "integer"
            }
          },
          "type": "object"
        }
      ]
    },
    "ThingCreate": {
      "properties": {
        "@class": {
          "description": "Class of the Thing, defined in the schema.",
          "type": "string"
        },
        "@context": {
          "description": "Available context schema.",
          "type": "string"
        },
        "schema": {
          "$ref": "#/definitions/Schema"
        }
      },
      "type": "object"
    },
    "ThingGetHistoryResponse": {
      "allOf": [
        {
          "$ref": "#/definitions/ThingHistory"
        },
        {
          "properties": {
            "thingId": {
              "format": "uuid",
              "type": "string"
            }
          },
          "type": "object"
        }
      ]
    },
    "ThingGetResponse": {
      "allOf": [
        {
          "$ref": "#/definitions/Thing"
        },
        {
          "properties": {
            "thingId": {
              "format": "uuid",
              "type": "string"
            }
          },
          "type": "object"
        }
      ]
    },
    "ThingsGetResponse": {
      "allOf": [
        {
          "$ref": "#/definitions/Thing"
        },
        {
          "properties": {
            "thingId": {
              "description": "ID of the Thing.",
              "format": "uuid",
              "type": "string"
            },
            "result": {
              "description": "Results for this specific Thing.",
              "format": "object",
              "properties": {
                "status": {
                  "type": "string",
                  "default": "SUCCESS",
                  "enum": [
                    "SUCCESS",
                    "PENDING",
                    "FAILED"
                  ]
                },
                "errors": {
                  "$ref": "#/definitions/ErrorResponse"
                }
              }
            }
          }
        }
      ],
      "type": "object"
    },
    "ThingHistory": {
      "properties": {
        "deleted": {
          "description": "Indication whether the Action is deleted.",
          "type": "boolean"
        },
        "key": {
          "$ref": "#/definitions/SingleRef"
        },
        "propertyHistory": {
          "description": "An array with the history of the Things.",
          "items": {
            "$ref": "#/definitions/ThingHistoryObject"
          },
          "type": "array"
        }
      },
      "type": "object"
    },
    "ThingHistoryObject": {
      "allOf": [
        {
          "$ref": "#/definitions/ThingCreate"
        },
        {
          "properties": {
            "creationTimeUnix": {
              "description": "Timestamp of creation of this Thing history in milliseconds since epoch UTC.",
              "format": "int64",
              "type": "integer"
            }
          },
          "type": "object"
        }
      ]
    },
    "ThingUpdate": {
      "allOf": [
        {
          "$ref": "#/definitions/Thing"
        },
        {
          "type": "object"
        }
      ]
    },
    "ThingsListResponse": {
      "description": "List of Things.",
      "properties": {
        "things": {
          "description": "The actual list of Things.",
          "items": {
            "$ref": "#/definitions/ThingGetResponse"
          },
          "type": "array"
        },
        "totalResults": {
          "description": "The total number of Things for the query. The number of items in a response may be smaller due to paging.",
          "format": "int64",
          "type": "integer"
        }
      },
      "type": "object"
    },
    "VectorBasedQuestion": {
      "description": "Receive question based on array of classes, properties and values.",
      "type": "array",
      "items": {
        "type": "object",
        "properties": {
          "classVectors": {
            "description": "Vectorized classname.",
            "type": "array",
            "items": {
              "type": "number",
              "format": "float"
            },
            "minItems": 300,
            "maxItems": 300
          },
          "classProps": {
            "description": "Vectorized properties.",
            "type": "array",
            "items": {
              "type": "object",
              "properties": {
                "propsVectors": {
                  "type": "array",
                  "items": {
                    "type": "number",
                    "format": "float"
                  }
                },
                "value": {
                  "description": "String with valuename.",
                  "type": "string"
                }
              }
            },
            "minItems": 300,
            "maxItems": 300
          }
        }
      }
    },
    "ToolsMapRequest": {
      "properties": {
        "type": {
          "description": "What type of map should be generated?",
          "type": "string",
          "enum": [
            "zeroPointPosition",
            "centerOfSelf",
            "centerOfNetwork",
            "centerOfConcept"
          ]
        },
        "networkCenter": {
          "description": "Only needs to be set when type is centerOfNetwork and should contain the name of the Weaviate that is taken as center.",
          "type": "string"
        },
        "conceptCenter": {
          "description": "Concept that should function as center. Should be one concept (e.g., car) or CamelCased (e.g, MovedTo)",
          "type": "string"
        }
      },
      "type": "object"
    },
    "ToolsMapRequestResponse": {
      "description": "Map of concepts.",
      "properties": {
        "type": {
          "description": "What type of map should be generated?",
          "type": "string",
          "enum": [
            "zeroPointPosition",
            "centerOfSelf",
            "centerOfNetwork",
            "centerOfConcept"
          ]
        },
        "results": {
          "type": "array",
          "description": "Results of the map request",
          "items": {
            "type": "object",
            "properties": {
              "type": {
                "description": "Thing or Action",
                "type": "string",
                "enum": [
                  "thing",
                  "action"
                ]
              },
              "distance": {
                "description": "Distance to original vector concept",
                "type": "number",
                "format": "float"
              },
              "location": {
                "description": "On which Weaviate is this concept located?",
                "type": "string"
              },
              "concept": {
                "$ref": "#/definitions/SemanticSchemaClass"
              }
            }
          }
        },
        "startVector": {
          "description": "Startpoint in the Contextionary expressed as 300-dimensional space",
          "type": "array",
          "items": {
            "type": "number",
            "format": "float",
            "minimum": 300,
            "maximum": 300
          }
        }
      },
      "type": "object"
    }
  },
  "externalDocs": {
    "url": "https://github.com/creativesoftwarefdn/weaviate"
  },
  "info": {
    "contact": {
      "email": "hello@creativesoftwarefdn.org",
      "name": "Weaviate",
      "url": "https://github.com/creativesoftwarefdn"
    },
    "description": "Decentralised Knowledge Graph",
    "title": "Weaviate - Decentralised Knowledge Graph",
<<<<<<< HEAD
    "version": "0.12.0"
=======
    "version": "0.11.11"
>>>>>>> f1fa343b
  },
  "parameters": {
    "CommonMaxResultsParameterQuery": {
      "description": "The maximum number of items to be returned per page. Default value is set in Weaviate config.",
      "format": "int64",
      "in": "query",
      "name": "maxResults",
      "required": false,
      "type": "integer"
    },
    "CommonPageParameterQuery": {
      "description": "The page number of the items to be returned.",
      "format": "int64",
      "in": "query",
      "name": "page",
      "required": false,
      "type": "integer"
    }
  },
  "paths": {
    "/actions": {
      "get": {
        "description": "Lists all Actions in reverse order of creation, owned by the user that belongs to the used token.",
        "operationId": "weaviate.actions.list",
        "parameters": [
          {
            "$ref": "#/parameters/CommonMaxResultsParameterQuery"
          },
          {
            "$ref": "#/parameters/CommonPageParameterQuery"
          }
        ],
        "responses": {
          "200": {
            "description": "Successful response.",
            "schema": {
              "$ref": "#/definitions/ActionsListResponse"
            }
          },
          "401": {
            "description": "Unauthorized or invalid credentials."
          },
          "403": {
            "description": "The used API-key has insufficient permissions."
          },
          "404": {
            "description": "Successful query result but no resource was found."
          }
        },
        "summary": "Get a list of Actions related to this key.",
        "tags": [
          "actions"
        ],
        "x-available-in-mqtt": false,
        "x-available-in-websocket": false
      },
      "post": {
        "description": "Registers a new Action. Provided meta-data and schema values are validated.",
        "operationId": "weaviate.actions.create",
        "parameters": [
          {
            "in": "body",
            "name": "body",
            "required": true,
            "schema": {
              "type": "object",
              "properties": {
                "action": {
                  "$ref": "#/definitions/ActionCreate"
                },
                "async": {
                  "type": "boolean",
                  "description": "If `async` is true, return a 202 with the new ID of the Action. You will receive this response before the data is made persistent. If `async` is false, you will receive confirmation after the value is made persistent. The value of `async` defaults to false."
                }
              }
            }
          }
        ],
        "responses": {
          "200": {
            "description": "Action created.",
            "schema": {
              "$ref": "#/definitions/ActionGetResponse"
            }
          },
          "202": {
            "description": "Successfully received. No guarantees are made that the Action persists.",
            "schema": {
              "$ref": "#/definitions/ActionGetResponse"
            }
          },
          "401": {
            "description": "Unauthorized or invalid credentials."
          },
          "403": {
            "description": "The used API-key has insufficient permissions."
          },
          "422": {
            "description": "Request body is well-formed (i.e., syntactically correct), but semantically erroneous. Are you sure the class is defined in the configuration file?",
            "schema": {
              "$ref": "#/definitions/ErrorResponse"
            }
          }
        },
        "summary": "Create Actions between two Things (object and subject).",
        "tags": [
          "actions"
        ],
        "x-available-in-mqtt": false,
        "x-available-in-websocket": false
      }
    },
    "/actions/validate": {
      "post": {
        "description": "Validate an Action's schema and meta-data. It has to be based on a schema, which is related to the given Action to be accepted by this validation.",
        "operationId": "weaviate.actions.validate",
        "parameters": [
          {
            "in": "body",
            "name": "body",
            "required": true,
            "schema": {
              "$ref": "#/definitions/ActionValidate"
            }
          }
        ],
        "responses": {
          "200": {
            "description": "Successfully validated."
          },
          "401": {
            "description": "Unauthorized or invalid credentials."
          },
          "403": {
            "description": "The used API-key has insufficient permissions."
          },
          "422": {
            "description": "Request body is well-formed (i.e., syntactically correct), but semantically erroneous. Are you sure the class is defined in the configuration file?",
            "schema": {
              "$ref": "#/definitions/ErrorResponse"
            }
          }
        },
        "summary": "Validate an Action based on a schema.",
        "tags": [
          "actions"
        ],
        "x-available-in-mqtt": false,
        "x-available-in-websocket": false
      }
    },
    "/actions/{actionId}": {
      "delete": {
        "description": "Deletes an Action from the system.",
        "operationId": "weaviate.actions.delete",
        "parameters": [
          {
            "description": "Unique ID of the Thing.",
            "format": "uuid",
            "in": "path",
            "name": "actionId",
            "required": true,
            "type": "string"
          }
        ],
        "responses": {
          "204": {
            "description": "Successfully deleted."
          },
          "401": {
            "description": "Unauthorized or invalid credentials."
          },
          "403": {
            "description": "The used API-key has insufficient permissions."
          },
          "404": {
            "description": "Successful query result but no resource was found."
          }
        },
        "summary": "Delete an Action based on its UUID related to this key.",
        "tags": [
          "actions"
        ],
        "x-available-in-mqtt": true,
        "x-available-in-websocket": true
      },
      "get": {
        "description": "Lists Actions.",
        "operationId": "weaviate.actions.get",
        "parameters": [
          {
            "description": "Unique ID of the Action.",
            "format": "uuid",
            "in": "path",
            "name": "actionId",
            "required": true,
            "type": "string"
          }
        ],
        "responses": {
          "200": {
            "description": "Successful response.",
            "schema": {
              "$ref": "#/definitions/ActionGetResponse"
            }
          },
          "401": {
            "description": "Unauthorized or invalid credentials."
          },
          "403": {
            "description": "The used API-key has insufficient permissions."
          },
          "404": {
            "description": "Successful query result but no resource was found."
          }
        },
        "summary": "Get a specific Action based on its UUID and a Thing UUID related to this key. Also available as Websocket bus.",
        "tags": [
          "actions"
        ],
        "x-available-in-mqtt": false,
        "x-available-in-websocket": false
      },
      "patch": {
        "description": "Updates an Action. This method supports patch semantics. Provided meta-data and schema values are validated. LastUpdateTime is set to the time this function is called.",
        "operationId": "weaviate.actions.patch",
        "parameters": [
          {
            "description": "Unique ID of the Action.",
            "format": "uuid",
            "in": "path",
            "name": "actionId",
            "required": true,
            "type": "string"
          },
          {
            "description": "If `async` is true, return a 202 if the patch is accepted. You will receive this response before the data is made persistent. If `async` is false, you will receive confirmation after the update is made persistent. The value of `async` defaults to false.",
            "name": "async",
            "in": "query",
            "type": "boolean"
          },
          {
            "description": "JSONPatch document as defined by RFC 6902.",
            "in": "body",
            "name": "body",
            "required": true,
            "schema": {
              "items": {
                "$ref": "#/definitions/PatchDocument"
              },
              "type": "array"
            }
          }
        ],
        "responses": {
          "200": {
            "description": "Successfully applied.",
            "schema": {
              "$ref": "#/definitions/ActionGetResponse"
            }
          },
          "202": {
            "description": "Successfully received.",
            "schema": {
              "$ref": "#/definitions/ActionGetResponse"
            }
          },
          "400": {
            "description": "The patch-JSON is malformed."
          },
          "401": {
            "description": "Unauthorized or invalid credentials."
          },
          "403": {
            "description": "The used API-key has insufficient permissions."
          },
          "404": {
            "description": "Successful query result but no resource was found."
          },
          "422": {
            "description": "The patch-JSON is valid but unprocessable.",
            "schema": {
              "$ref": "#/definitions/ErrorResponse"
            }
          }
        },
        "summary": "Update an Action based on its UUID (using patch semantics) related to this key.",
        "tags": [
          "actions"
        ],
        "x-available-in-mqtt": false,
        "x-available-in-websocket": false
      },
      "put": {
        "description": "Updates an Action's data. Given meta-data and schema values are validated. LastUpdateTime is set to the time this function is called.",
        "operationId": "weaviate.action.update",
        "parameters": [
          {
            "description": "Unique ID of the Action.",
            "format": "uuid",
            "in": "path",
            "name": "actionId",
            "required": true,
            "type": "string"
          },
          {
            "in": "body",
            "name": "body",
            "required": true,
            "schema": {
              "$ref": "#/definitions/ActionUpdate"
            }
          }
        ],
        "responses": {
          "202": {
            "description": "Successfully received.",
            "schema": {
              "$ref": "#/definitions/ActionGetResponse"
            }
          },
          "401": {
            "description": "Unauthorized or invalid credentials."
          },
          "403": {
            "description": "The used API-key has insufficient permissions."
          },
          "404": {
            "description": "Successful query result but no resource was found."
          },
          "422": {
            "description": "Request body is well-formed (i.e., syntactically correct), but semantically erroneous. Are you sure the class is defined in the configuration file?",
            "schema": {
              "$ref": "#/definitions/ErrorResponse"
            }
          }
        },
        "summary": "Update an Action based on its UUID related to this key.",
        "tags": [
          "actions"
        ],
        "x-available-in-mqtt": false,
        "x-available-in-websocket": false
      }
    },
    "/actions/{actionId}/history": {
      "get": {
        "description": "Returns a particular Action history.",
        "operationId": "weaviate.action.history.get",
        "parameters": [
          {
            "description": "Unique ID of the Action.",
            "format": "uuid",
            "in": "path",
            "name": "actionId",
            "required": true,
            "type": "string"
          }
        ],
        "responses": {
          "200": {
            "description": "Successful response.",
            "schema": {
              "$ref": "#/definitions/ActionGetHistoryResponse"
            }
          },
          "401": {
            "description": "Unauthorized or invalid credentials."
          },
          "403": {
            "description": "The used API-key has insufficient permissions."
          },
          "404": {
            "description": "Successful query result but no resource was found."
          },
          "501": {
            "description": "Not (yet) implemented."
          }
        },
        "summary": "Get an Action's history based on its UUID related to this key.",
        "tags": [
          "actions"
        ],
        "x-available-in-mqtt": false,
        "x-available-in-websocket": false
      }
    },
    "/actions/{actionId}/properties/{propertyName}": {
      "post": {
        "description": "Add a single reference to a class-property when cardinality is set to 'hasMany'.",
        "operationId": "weaviate.actions.properties.create",
        "parameters": [
          {
            "description": "Unique ID of the Action.",
            "format": "uuid",
            "in": "path",
            "name": "actionId",
            "required": true,
            "type": "string"
          },
          {
            "description": "Unique name of the property related to the Action.",
            "in": "path",
            "name": "propertyName",
            "required": true,
            "type": "string"
          },
          {
            "in": "body",
            "name": "body",
            "required": true,
            "schema": {
              "$ref": "#/definitions/SingleRef"
            }
          }
        ],
        "responses": {
          "200": {
            "description": "Successfully added the reference."
          },
          "401": {
            "description": "Unauthorized or invalid credentials."
          },
          "403": {
            "description": "The used API-key has insufficient permissions."
          },
          "422": {
            "description": "Request body is well-formed (i.e., syntactically correct), but semantically erroneous. Are you sure the property exists or that it is a class?",
            "schema": {
              "$ref": "#/definitions/ErrorResponse"
            }
          }
        },
        "summary": "Add a single reference to a class-property when cardinality is set to 'hasMany'.",
        "tags": [
          "actions"
        ],
        "x-available-in-mqtt": false,
        "x-available-in-websocket": false
      },
      "put": {
        "description": "Replace all references to a class-property.",
        "operationId": "weaviate.actions.properties.update",
        "parameters": [
          {
            "description": "Unique ID of the Action.",
            "format": "uuid",
            "in": "path",
            "name": "actionId",
            "required": true,
            "type": "string"
          },
          {
            "description": "Unique name of the property related to the Action.",
            "in": "path",
            "name": "propertyName",
            "required": true,
            "type": "string"
          },
          {
            "in": "body",
            "name": "body",
            "required": true,
            "schema": {
              "$ref": "#/definitions/MultipleRef"
            }
          }
        ],
        "responses": {
          "200": {
            "description": "Successfully replaced all the references."
          },
          "401": {
            "description": "Unauthorized or invalid credentials."
          },
          "403": {
            "description": "The used API-key has insufficient permissions."
          },
          "422": {
            "description": "Request body is well-formed (i.e., syntactically correct), but semantically erroneous. Are you sure the property exists or that it is a class?",
            "schema": {
              "$ref": "#/definitions/ErrorResponse"
            }
          }
        },
        "summary": "Replace all references to a class-property.",
        "tags": [
          "actions"
        ],
        "x-available-in-mqtt": false,
        "x-available-in-websocket": false
      },
      "delete": {
        "description": "Delete the single reference that is given in the body from the list of references that this property has.",
        "operationId": "weaviate.actions.properties.delete",
        "parameters": [
          {
            "description": "Unique ID of the Action.",
            "format": "uuid",
            "in": "path",
            "name": "actionId",
            "required": true,
            "type": "string"
          },
          {
            "description": "Unique name of the property related to the Action.",
            "in": "path",
            "name": "propertyName",
            "required": true,
            "type": "string"
          },
          {
            "in": "body",
            "name": "body",
            "required": true,
            "schema": {
              "$ref": "#/definitions/SingleRef"
            }
          }
        ],
        "responses": {
          "204": {
            "description": "Successfully deleted."
          },
          "401": {
            "description": "Unauthorized or invalid credentials."
          },
          "403": {
            "description": "The used API-key has insufficient permissions."
          },
          "404": {
            "description": "Successful query result but no resource was found.",
            "schema": {
              "$ref": "#/definitions/ErrorResponse"
            }
          }
        },
        "summary": "Delete the single reference that is given in the body from the list of references that this property has.",
        "tags": [
          "actions"
        ],
        "x-available-in-mqtt": false,
        "x-available-in-websocket": false
      }
    },
    "/batching/things": {
      "post": {
        "description": "Register new Things in bulk. Provided meta-data and schema values are validated.",
        "operationId": "weaviate.batching.things.create",
        "parameters": [
          {
            "in": "body",
            "name": "body",
            "required": true,
            "schema": {
              "type": "object",
              "properties": {
                "async": {
                  "type": "boolean",
                  "description": "If `async` is true, return a 202 with the new ID of the Thing. You will receive this response before the persistence of the data is confirmed. If `async` is false, you will receive confirmation after the persistence of the data is confirmed. The value of `async` defaults to false."
                },
                "fields": {
                  "description": "Define which fields need to be returned. Default value is ALL",
                  "type": "array",
                  "items": {
                    "type": "string",
                    "default": "ALL",
                    "enum": [
                      "ALL",
                      "@class",
                      "schema",
                      "key",
                      "thingId",
                      "creationTimeUnix"
                    ]
                  }
                },
                "things": {
                  "type": "array",
                  "items": {
                    "$ref": "#/definitions/ThingCreate"
                  }
                }
              }
            }
          }
        ],
        "responses": {
          "200": {
            "description": "Things created.",
            "schema": {
              "type": "array",
              "items": {
                "$ref": "#/definitions/ThingsGetResponse"
              }
            }
          },
          "202": {
            "description": "Successfully received.",
            "schema": {
              "type": "array",
              "items": {
                "$ref": "#/definitions/ThingsGetResponse"
              }
            }
          },
          "401": {
            "description": "Unauthorized or invalid credentials."
          },
          "403": {
            "description": "The used API-key has insufficient permissions."
          },
          "422": {
            "description": "Request body is well-formed (i.e., syntactically correct), but semantically erroneous. Are you sure the class is defined in the configuration file?",
            "schema": {
              "$ref": "#/definitions/ErrorResponse"
            }
          }
        },
        "summary": "Creates new Things based on a Thing template related to this key as a batch.",
        "tags": [
          "batching",
          "things"
        ],
        "x-available-in-mqtt": false,
        "x-available-in-websocket": false
      }
    },
    "/batching/actions": {
      "post": {
        "description": "Register new Actions in bulk. Given meta-data and schema values are validated.",
        "operationId": "weaviate.batching.actions.create",
        "parameters": [
          {
            "in": "body",
            "name": "body",
            "required": true,
            "schema": {
              "type": "object",
              "properties": {
                "async": {
                  "type": "boolean",
                  "description": "If `async` is true, return a 202 with the new ID of the Action. You will receive this response before the persistence of the data is confirmed. If `async` is false, you will receive confirmation after the persistence of the data is confirmed. The value of `async` defaults to false."
                },
                "fields": {
                  "description": "Define which fields need to be returned. Default value is ALL",
                  "type": "array",
                  "items": {
                    "type": "string",
                    "default": "ALL",
                    "enum": [
                      "ALL",
                      "@class",
                      "schema",
                      "key",
                      "actionId",
                      "creationTimeUnix"
                    ]
                  }
                },
                "actions": {
                  "type": "array",
                  "items": {
                    "$ref": "#/definitions/ActionCreate"
                  }
                }
              }
            }
          }
        ],
        "responses": {
          "200": {
            "description": "Actions created.",
            "schema": {
              "type": "array",
              "items": {
                "$ref": "#/definitions/ActionsGetResponse"
              }
            }
          },
          "202": {
            "description": "Successfully received.",
            "schema": {
              "type": "array",
              "items": {
                "$ref": "#/definitions/ActionsGetResponse"
              }
            }
          },
          "401": {
            "description": "Unauthorized or invalid credentials."
          },
          "403": {
            "description": "The used API-key has insufficient permissions."
          },
          "422": {
            "description": "Request body is well-formed (i.e., syntactically correct), but semantically erroneous. Are you sure the class is defined in the configuration file?",
            "schema": {
              "$ref": "#/definitions/ErrorResponse"
            }
          }
        },
        "summary": "Creates new Actions based on an Action template related to this key as a batch.",
        "tags": [
          "batching",
          "actions"
        ],
        "x-available-in-mqtt": false,
        "x-available-in-websocket": false
      }
    },
    "/graphql": {
      "post": {
        "description": "Get an object based on GraphQL",
        "operationId": "weaviate.graphql.post",
        "parameters": [
          {
            "description": "The GraphQL query request parameters.",
            "in": "body",
            "name": "body",
            "required": true,
            "schema": {
              "$ref": "#/definitions/GraphQLQuery"
            }
          }
        ],
        "responses": {
          "200": {
            "description": "Successful query (with select).",
            "schema": {
              "$ref": "#/definitions/GraphQLResponse"
            }
          },
          "401": {
            "description": "Unauthorized or invalid credentials."
          },
          "403": {
            "description": "The used API-key has insufficient permissions."
          },
          "422": {
            "description": "Request body is well-formed (i.e., syntactically correct), but semantically erroneous. Are you sure the class is defined in the configuration file?",
            "schema": {
              "$ref": "#/definitions/ErrorResponse"
            }
          }
        },
        "summary": "Get a response based on GraphQL",
        "tags": [
          "graphql"
        ],
        "x-available-in-mqtt": false,
        "x-available-in-websocket": false
      }
    },
    "/graphql/batch": {
      "post": {
        "description": "Perform a batched GraphQL query",
        "operationId": "weaviate.graphql.batch",
        "parameters": [
          {
            "description": "The GraphQL queries.",
            "in": "body",
            "name": "body",
            "required": true,
            "schema": {
              "$ref": "#/definitions/GraphQLQueries"
            }
          }
        ],
        "responses": {
          "200": {
            "description": "Successful query (with select).",
            "schema": {
              "$ref": "#/definitions/GraphQLResponses"
            }
          },
          "401": {
            "description": "Unauthorized or invalid credentials."
          },
          "403": {
            "description": "The used API-key has insufficient permissions."
          },
          "422": {
            "description": "Request body is well-formed (i.e., syntactically correct), but semantically erroneous. Are you sure the class is defined in the configuration file?",
            "schema": {
              "$ref": "#/definitions/ErrorResponse"
            }
          }
        },
        "summary": "Get a response based on GraphQL.",
        "tags": [
          "graphql"
        ],
        "x-available-in-mqtt": false,
        "x-available-in-websocket": false
      }
    },
    "/keys": {
      "post": {
        "description": "Creates a new key. Input expiration date is validated on being in the future and not longer than parent expiration date.",
        "operationId": "weaviate.key.create",
        "parameters": [
          {
            "in": "body",
            "name": "body",
            "required": true,
            "schema": {
              "$ref": "#/definitions/KeyCreate"
            }
          }
        ],
        "responses": {
          "200": {
            "description": "Successfully created.",
            "schema": {
              "$ref": "#/definitions/KeyTokenGetResponse"
            }
          },
          "401": {
            "description": "Unauthorized or invalid credentials."
          },
          "422": {
            "description": "Request body is well-formed (i.e., syntactically correct), but semantically erroneous. Are you sure the class is defined in the configuration file?",
            "schema": {
              "$ref": "#/definitions/ErrorResponse"
            }
          }
        },
        "summary": "Create a new key related to this key.",
        "tags": [
          "keys"
        ],
        "x-available-in-mqtt": false,
        "x-available-in-websocket": false
      }
    },
    "/keys/me": {
      "get": {
        "description": "Get the key-information of the key used.",
        "operationId": "weaviate.keys.me.get",
        "responses": {
          "200": {
            "description": "Successful response.",
            "schema": {
              "$ref": "#/definitions/KeyGetResponse"
            }
          },
          "401": {
            "description": "Unauthorized or invalid credentials."
          },
          "404": {
            "description": "Successful query result but no resource was found."
          }
        },
        "summary": "Get a key based on the key used to do the request.",
        "tags": [
          "keys"
        ],
        "x-available-in-mqtt": false,
        "x-available-in-websocket": false
      }
    },
    "/keys/me/children": {
      "get": {
        "description": "Get children of used key, only one step deep. A child can have children of its own.",
        "operationId": "weaviate.keys.me.children.get",
        "responses": {
          "200": {
            "description": "Successful response.",
            "schema": {
              "$ref": "#/definitions/KeyChildrenGetResponse"
            }
          },
          "401": {
            "description": "Unauthorized or invalid credentials."
          },
          "404": {
            "description": "Successful query result but no resource was found."
          }
        },
        "summary": "Get an object of this keys' children related to the key used for request.",
        "tags": [
          "keys"
        ],
        "x-available-in-mqtt": false,
        "x-available-in-websocket": false
      }
    },
    "/keys/{keyId}": {
      "delete": {
        "description": "Deletes a key. Only parent or self is allowed to delete key. When you delete a key, all its children will be deleted as well.",
        "operationId": "weaviate.keys.delete",
        "parameters": [
          {
            "description": "Unique ID of the key.",
            "format": "uuid",
            "in": "path",
            "name": "keyId",
            "required": true,
            "type": "string"
          }
        ],
        "responses": {
          "204": {
            "description": "Successfully deleted."
          },
          "401": {
            "description": "Unauthorized or invalid credentials."
          },
          "403": {
            "description": "The used API-key has insufficient permissions."
          },
          "404": {
            "description": "Successful query result but no resource was found."
          }
        },
        "summary": "Delete a key based on its UUID related to this key.",
        "tags": [
          "keys"
        ],
        "x-available-in-mqtt": false,
        "x-available-in-websocket": false
      },
      "get": {
        "description": "Get a key.",
        "operationId": "weaviate.keys.get",
        "parameters": [
          {
            "description": "Unique ID of the key.",
            "format": "uuid",
            "in": "path",
            "name": "keyId",
            "required": true,
            "type": "string"
          }
        ],
        "responses": {
          "200": {
            "description": "Successful response.",
            "schema": {
              "$ref": "#/definitions/KeyGetResponse"
            }
          },
          "401": {
            "description": "Unauthorized or invalid credentials."
          },
          "403": {
            "description": "The used API-key has insufficient permissions."
          },
          "404": {
            "description": "Successful query result but no resource was found."
          }
        },
        "summary": "Get a key based on its UUID related to this key.",
        "tags": [
          "keys"
        ],
        "x-available-in-mqtt": false,
        "x-available-in-websocket": false
      }
    },
    "/keys/{keyId}/children": {
      "get": {
        "description": "Get children of a key, only one step deep. A child can have children of its own.",
        "operationId": "weaviate.keys.children.get",
        "parameters": [
          {
            "description": "Unique ID of the key.",
            "format": "uuid",
            "in": "path",
            "name": "keyId",
            "required": true,
            "type": "string"
          }
        ],
        "responses": {
          "200": {
            "description": "Successful response.",
            "schema": {
              "$ref": "#/definitions/KeyChildrenGetResponse"
            }
          },
          "401": {
            "description": "Unauthorized or invalid credentials."
          },
          "403": {
            "description": "The used API-key has insufficient permissions."
          },
          "404": {
            "description": "Successful query result but no resource was found."
          }
        },
        "summary": "Get an object of this keys' children related to this key.",
        "tags": [
          "keys"
        ],
        "x-available-in-mqtt": false,
        "x-available-in-websocket": false
      }
    },
    "/keys/{keyId}/renew-token": {
      "put": {
        "description": "Renews the related key. Validates being lower in tree than given key. Can not renew itself, unless being parent.",
        "operationId": "weaviate.keys.renew.token",
        "parameters": [
          {
            "description": "Unique ID of the key.",
            "format": "uuid",
            "in": "path",
            "name": "keyId",
            "required": true,
            "type": "string"
          }
        ],
        "responses": {
          "200": {
            "description": "Successful response.",
            "schema": {
              "$ref": "#/definitions/KeyTokenGetResponse"
            }
          },
          "401": {
            "description": "Unauthorized or invalid credentials."
          },
          "403": {
            "description": "The used API-key has insufficient permissions."
          },
          "404": {
            "description": "Successful query result but no resource was found."
          },
          "422": {
            "description": "Request body is well-formed (i.e., syntactically correct), but semantically erroneous. Are you sure the class is defined in the configuration file?",
            "schema": {
              "$ref": "#/definitions/ErrorResponse"
            }
          }
        },
        "summary": "Renews a key based on the key given in the query string.",
        "tags": [
          "keys"
        ],
        "x-available-in-mqtt": false,
        "x-available-in-websocket": false
      }
    },
    "/meta": {
      "get": {
        "description": "Gives meta information about the server and can be used to provide information to another Weaviate instance that wants to interact with the current instance.",
        "operationId": "weaviate.meta.get",
        "produces": [
          "application/json"
        ],
        "responses": {
          "200": {
            "description": "Successful response.",
            "schema": {
              "$ref": "#/definitions/Meta"
            }
          },
          "401": {
            "description": "Unauthorized or invalid credentials."
          }
        },
        "summary": "Returns meta information of the current Weaviate instance.",
        "tags": [
          "meta"
        ],
        "x-available-in-mqtt": false,
        "x-available-in-websocket": false
      }
    },
    "/p2p/health": {
      "get": {
        "description": "Check if a peer is alive and healthy.",
        "operationId": "weaviate.p2p.health",
        "responses": {
          "200": {
            "description": "Alive and kicking!"
          },
          "500": {
            "description": "Not healthy (yet)."
          }
        },
        "security": [],
        "summary": "Check if a peer is alive.",
        "tags": [
          "P2P"
        ],
        "x-available-in-mqtt": false,
        "x-available-in-websocket": false
      }
    },
    "/p2p/genesis": {
      "put": {
        "description": "Receive an update from the Genesis server.",
        "operationId": "weaviate.p2p.genesis_update",
        "parameters": [
          {
            "in": "body",
            "name": "peers",
            "required": true,
            "schema": {
              "$ref": "#/definitions/PeerUpdateList"
            }
          }
        ],
        "responses": {
          "200": {
            "description": "Alive and kicking!"
          },
          "401": {
            "description": "Unauthorized update."
          },
          "500": {
            "description": "Internal error."
          }
        },
        "security": [],
        "tags": [
          "P2P"
        ],
        "x-available-in-mqtt": false,
        "x-available-in-websocket": false
      }
    },
    "/schema": {
      "get": {
        "summary": "Dump the current the database schema.",
        "operationId": "weaviate.schema.dump",
        "tags": [
          "schema"
        ],
        "responses": {
          "200": {
            "description": "Successfully dumped the database schema.",
            "schema": {
              "type": "object",
              "properties": {
                "things": {
                  "$ref": "#/definitions/SemanticSchema"
                },
                "actions": {
                  "$ref": "#/definitions/SemanticSchema"
                }
              }
            }
          },
          "401": {
            "description": "Unauthorized or invalid credentials."
          }
        }
      }
    },
    "/schema/actions": {
      "post": {
        "summary": "Create a new Action class in the ontology.",
        "operationId": "weaviate.schema.actions.create",
        "tags": [
          "schema"
        ],
        "parameters": [
          {
            "name": "actionClass",
            "in": "body",
            "required": true,
            "schema": {
              "$ref": "#/definitions/SemanticSchemaClass"
            }
          }
        ],
        "responses": {
          "200": {
            "description": "Added the new Action class to the ontology."
          },
          "401": {
            "description": "Unauthorized or invalid credentials."
          },
          "422": {
            "description": "Invalid Action class",
            "schema": {
              "$ref": "#/definitions/ErrorResponse"
            }
          }
        }
      }
    },
    "/schema/actions/{className}": {
      "delete": {
        "summary": "Remove an Action class (and all data in the instances) from the ontology.",
        "operationId": "weaviate.schema.actions.delete",
        "tags": [
          "schema"
        ],
        "parameters": [
          {
            "name": "className",
            "in": "path",
            "required": true,
            "type": "string"
          }
        ],
        "responses": {
          "200": {
            "description": "Removed the Action class from the ontology."
          },
          "400": {
            "description": "Could not delete the Action class.",
            "schema": {
              "$ref": "#/definitions/ErrorResponse"
            }
          },
          "401": {
            "description": "Unauthorized or invalid credentials."
          }
        }
      },
      "put": {
        "summary": "Rename, or replace the keywords of the Action.",
        "operationId": "weaviate.schema.actions.update",
        "tags": [
          "schema"
        ],
        "parameters": [
          {
            "name": "className",
            "in": "path",
            "required": true,
            "type": "string"
          },
          {
            "name": "body",
            "in": "body",
            "required": true,
            "schema": {
              "type": "object",
              "properties": {
                "newName": {
                  "description": "The new name of the Action.",
                  "type": "string"
                },
                "keywords": {
                  "$ref": "#/definitions/SemanticSchemaKeywords"
                }
              }
            }
          }
        ],
        "responses": {
          "200": {
            "description": "Changes applied."
          },
          "401": {
            "description": "Unauthorized or invalid credentials."
          },
          "403": {
            "description": "Could not find the Action class."
          },
          "422": {
            "description": "Invalid update.",
            "schema": {
              "$ref": "#/definitions/ErrorResponse"
            }
          }
        }
      }
    },
    "/schema/actions/{className}/properties": {
      "post": {
        "summary": "Add a property to an Action class.",
        "operationId": "weaviate.schema.actions.properties.add",
        "tags": [
          "schema"
        ],
        "parameters": [
          {
            "name": "className",
            "in": "path",
            "required": true,
            "type": "string"
          },
          {
            "name": "body",
            "in": "body",
            "required": true,
            "schema": {
              "$ref": "#/definitions/SemanticSchemaClassProperty"
            }
          }
        ],
        "responses": {
          "200": {
            "description": "Added the property."
          },
          "401": {
            "description": "Unauthorized or invalid credentials."
          },
          "403": {
            "description": "Could not find the Action class."
          },
          "422": {
            "description": "Invalid property.",
            "schema": {
              "$ref": "#/definitions/ErrorResponse"
            }
          }
        }
      }
    },
    "/schema/actions/{className}/properties/{propertyName}": {
      "delete": {
        "summary": "Remove a property from an Action class.",
        "operationId": "weaviate.schema.actions.properties.delete",
        "tags": [
          "schema"
        ],
        "parameters": [
          {
            "name": "className",
            "in": "path",
            "required": true,
            "type": "string"
          },
          {
            "name": "propertyName",
            "in": "path",
            "required": true,
            "type": "string"
          }
        ],
        "responses": {
          "200": {
            "description": "Removed the property from the ontology."
          },
          "401": {
            "description": "Unauthorized or invalid credentials."
          },
          "403": {
            "description": "Could not find the Action class or property."
          }
        }
      },
      "put": {
        "summary": "Rename, or replace the keywords of the property.",
        "operationId": "weaviate.schema.actions.properties.update",
        "tags": [
          "schema"
        ],
        "parameters": [
          {
            "name": "className",
            "in": "path",
            "required": true,
            "type": "string"
          },
          {
            "name": "propertyName",
            "in": "path",
            "required": true,
            "type": "string"
          },
          {
            "name": "body",
            "in": "body",
            "required": true,
            "schema": {
              "type": "object",
              "properties": {
                "newName": {
                  "description": "The new name of the property.",
                  "type": "string"
                },
                "keywords": {
                  "$ref": "#/definitions/SemanticSchemaKeywords"
                }
              }
            }
          }
        ],
        "responses": {
          "200": {
            "description": "Changes applied."
          },
          "401": {
            "description": "Unauthorized or invalid credentials."
          },
          "403": {
            "description": "Could not find the Action class or property."
          },
          "422": {
            "description": "Invalid update.",
            "schema": {
              "$ref": "#/definitions/ErrorResponse"
            }
          }
        }
      }
    },
    "/schema/things": {
      "post": {
        "summary": "Create a new Thing class in the ontology.",
        "operationId": "weaviate.schema.things.create",
        "tags": [
          "schema"
        ],
        "parameters": [
          {
            "name": "thingClass",
            "in": "body",
            "required": true,
            "schema": {
              "$ref": "#/definitions/SemanticSchemaClass"
            }
          }
        ],
        "responses": {
          "200": {
            "description": "Added the new Thing class to the ontology."
          },
          "401": {
            "description": "Unauthorized or invalid credentials."
          },
          "422": {
            "description": "Invalid Thing class.",
            "schema": {
              "$ref": "#/definitions/ErrorResponse"
            }
          }
        }
      }
    },
    "/schema/things/{className}": {
      "delete": {
        "summary": "Remove a Thing class (and all data in the instances) from the ontology.",
        "operationId": "weaviate.schema.things.delete",
        "tags": [
          "schema"
        ],
        "parameters": [
          {
            "name": "className",
            "in": "path",
            "required": true,
            "type": "string"
          }
        ],
        "responses": {
          "200": {
            "description": "Removed the Thing class from the ontology."
          },
          "400": {
            "description": "Could not delete the Thing class.",
            "schema": {
              "$ref": "#/definitions/ErrorResponse"
            }
          },
          "401": {
            "description": "Unauthorized or invalid credentials."
          }
        }
      },
      "put": {
        "summary": "Rename, or replace the keywords of the Thing.",
        "operationId": "weaviate.schema.things.update",
        "tags": [
          "schema"
        ],
        "parameters": [
          {
            "name": "className",
            "in": "path",
            "required": true,
            "type": "string"
          },
          {
            "name": "body",
            "in": "body",
            "required": true,
            "schema": {
              "type": "object",
              "properties": {
                "newName": {
                  "description": "The new name of the Thing.",
                  "type": "string"
                },
                "keywords": {
                  "$ref": "#/definitions/SemanticSchemaKeywords"
                }
              }
            }
          }
        ],
        "responses": {
          "200": {
            "description": "Changes applied."
          },
          "401": {
            "description": "Unauthorized or invalid credentials."
          },
          "403": {
            "description": "Could not find the Thing class."
          },
          "422": {
            "description": "Invalid update.",
            "schema": {
              "$ref": "#/definitions/ErrorResponse"
            }
          }
        }
      }
    },
    "/schema/things/{className}/properties": {
      "post": {
        "summary": "Add a property to a Thing class.",
        "operationId": "weaviate.schema.things.properties.add",
        "tags": [
          "schema"
        ],
        "parameters": [
          {
            "name": "className",
            "in": "path",
            "required": true,
            "type": "string"
          },
          {
            "name": "body",
            "in": "body",
            "required": true,
            "schema": {
              "$ref": "#/definitions/SemanticSchemaClassProperty"
            }
          }
        ],
        "responses": {
          "200": {
            "description": "Added the property."
          },
          "401": {
            "description": "Unauthorized or invalid credentials."
          },
          "403": {
            "description": "Could not find the Thing class."
          },
          "422": {
            "description": "Invalid property.",
            "schema": {
              "$ref": "#/definitions/ErrorResponse"
            }
          }
        }
      }
    },
    "/schema/things/{className}/properties/{propertyName}": {
      "delete": {
        "summary": "Remove a property from a Thing class.",
        "operationId": "weaviate.schema.things.properties.delete",
        "tags": [
          "schema"
        ],
        "parameters": [
          {
            "name": "className",
            "in": "path",
            "required": true,
            "type": "string"
          },
          {
            "name": "propertyName",
            "in": "path",
            "required": true,
            "type": "string"
          }
        ],
        "responses": {
          "200": {
            "description": "Removed the property from the ontology."
          },
          "401": {
            "description": "Unauthorized or invalid credentials."
          },
          "403": {
            "description": "Could not find the Thing class or property."
          }
        }
      },
      "put": {
        "summary": "Rename, or replace the keywords of the property.",
        "operationId": "weaviate.schema.things.properties.update",
        "tags": [
          "schema"
        ],
        "parameters": [
          {
            "name": "className",
            "in": "path",
            "required": true,
            "type": "string"
          },
          {
            "name": "propertyName",
            "in": "path",
            "required": true,
            "type": "string"
          },
          {
            "name": "body",
            "in": "body",
            "required": true,
            "schema": {
              "type": "object",
              "properties": {
                "newName": {
                  "description": "The new name of the property.",
                  "type": "string"
                },
                "keywords": {
                  "$ref": "#/definitions/SemanticSchemaKeywords"
                }
              }
            }
          }
        ],
        "responses": {
          "200": {
            "description": "Changes applied."
          },
          "401": {
            "description": "Unauthorized or invalid credentials."
          },
          "403": {
            "description": "Could not find the Thing class or property."
          },
          "422": {
            "description": "Invalid update.",
            "schema": {
              "$ref": "#/definitions/ErrorResponse"
            }
          }
        }
      }
    },
    "/things": {
      "get": {
        "description": "Lists all Things in reverse order of creation, owned by the user that belongs to the used token.",
        "operationId": "weaviate.things.list",
        "parameters": [
          {
            "$ref": "#/parameters/CommonMaxResultsParameterQuery"
          },
          {
            "$ref": "#/parameters/CommonPageParameterQuery"
          }
        ],
        "responses": {
          "200": {
            "description": "Successful response.",
            "schema": {
              "$ref": "#/definitions/ThingsListResponse"
            }
          },
          "401": {
            "description": "Unauthorized or invalid credentials."
          },
          "403": {
            "description": "The used API-key has insufficient permissions."
          },
          "404": {
            "description": "Successful query result but no resource was found."
          }
        },
        "summary": "Get a list of Things related to this key.",
        "tags": [
          "things"
        ],
        "x-available-in-mqtt": false,
        "x-available-in-websocket": false
      },
      "post": {
        "description": "Registers a new Thing. Given meta-data and schema values are validated.",
        "operationId": "weaviate.things.create",
        "parameters": [
          {
            "in": "body",
            "name": "body",
            "required": true,
            "schema": {
              "type": "object",
              "properties": {
                "async": {
                  "type": "boolean",
                  "description": "If `async` is true, return a 202 with the new ID of the Thing. You will receive this response before the data is made persistent. If `async` is false, you will receive confirmation after the value is made persistent. The value of `async` defaults to false."
                },
                "thing": {
                  "$ref": "#/definitions/ThingCreate"
                }
              }
            }
          }
        ],
        "responses": {
          "200": {
            "description": "Thing created.",
            "schema": {
              "$ref": "#/definitions/ThingGetResponse"
            }
          },
          "202": {
            "description": "Successfully received.",
            "schema": {
              "$ref": "#/definitions/ThingGetResponse"
            }
          },
          "401": {
            "description": "Unauthorized or invalid credentials."
          },
          "403": {
            "description": "The used API-key has insufficient permissions."
          },
          "422": {
            "description": "Request body is well-formed (i.e., syntactically correct), but semantically erroneous. Are you sure the class is defined in the configuration file?",
            "schema": {
              "$ref": "#/definitions/ErrorResponse"
            }
          }
        },
        "summary": "Create a new Thing based on a Thing template related to this key.",
        "tags": [
          "things"
        ],
        "x-available-in-mqtt": false,
        "x-available-in-websocket": false
      }
    },
    "/things/validate": {
      "post": {
        "description": "Validate a Thing's schema and meta-data. It has to be based on a schema, which is related to the given Thing to be accepted by this validation.",
        "operationId": "weaviate.things.validate",
        "parameters": [
          {
            "in": "body",
            "name": "body",
            "required": true,
            "schema": {
              "$ref": "#/definitions/ThingCreate"
            }
          }
        ],
        "responses": {
          "200": {
            "description": "Successfully validated."
          },
          "401": {
            "description": "Unauthorized or invalid credentials."
          },
          "403": {
            "description": "The used API-key has insufficient permissions."
          },
          "422": {
            "description": "Request body is well-formed (i.e., syntactically correct), but semantically erroneous. Are you sure the class is defined in the configuration file?",
            "schema": {
              "$ref": "#/definitions/ErrorResponse"
            }
          }
        },
        "summary": "Validate Things schema.",
        "tags": [
          "things"
        ],
        "x-available-in-mqtt": false,
        "x-available-in-websocket": false
      }
    },
    "/things/{thingId}": {
      "delete": {
        "description": "Deletes a Thing from the system. All Actions pointing to this Thing, where the Thing is the object of the Action, are also being deleted.",
        "operationId": "weaviate.things.delete",
        "parameters": [
          {
            "description": "Unique ID of the Thing.",
            "format": "uuid",
            "in": "path",
            "name": "thingId",
            "required": true,
            "type": "string"
          }
        ],
        "responses": {
          "204": {
            "description": "Successfully deleted."
          },
          "401": {
            "description": "Unauthorized or invalid credentials."
          },
          "403": {
            "description": "The used API-key has insufficient permissions."
          },
          "404": {
            "description": "Successful query result but no resource was found."
          }
        },
        "summary": "Delete a Thing based on its UUID related to this key.",
        "tags": [
          "things"
        ],
        "x-available-in-mqtt": true,
        "x-available-in-websocket": true
      },
      "get": {
        "description": "Returns a particular Thing data.",
        "operationId": "weaviate.things.get",
        "parameters": [
          {
            "description": "Unique ID of the Thing.",
            "format": "uuid",
            "in": "path",
            "name": "thingId",
            "required": true,
            "type": "string"
          }
        ],
        "responses": {
          "200": {
            "description": "Successful response.",
            "schema": {
              "$ref": "#/definitions/ThingGetResponse"
            }
          },
          "401": {
            "description": "Unauthorized or invalid credentials."
          },
          "403": {
            "description": "The used API-key has insufficient permissions."
          },
          "404": {
            "description": "Successful query result but no resource was found."
          }
        },
        "summary": "Get a Thing based on its UUID related to this key.",
        "tags": [
          "things"
        ],
        "x-available-in-mqtt": false,
        "x-available-in-websocket": false
      },
      "patch": {
        "description": "Updates a Thing's data. This method supports patch semantics. Given meta-data and schema values are validated. LastUpdateTime is set to the time this function is called.",
        "operationId": "weaviate.things.patch",
        "parameters": [
          {
            "description": "Unique ID of the Thing.",
            "format": "uuid",
            "in": "path",
            "name": "thingId",
            "required": true,
            "type": "string"
          },
          {
            "description": "If `async` is true, return a 202 if the patch is accepted. You will receive this response before the data is made persistent. If `async` is false, you will receive confirmation after the update is made persistent. The value of `async` defaults to false.",
            "name": "async",
            "in": "query",
            "type": "boolean"
          },
          {
            "description": "JSONPatch document as defined by RFC 6902.",
            "in": "body",
            "name": "body",
            "required": true,
            "schema": {
              "items": {
                "$ref": "#/definitions/PatchDocument"
              },
              "type": "array"
            }
          }
        ],
        "responses": {
          "200": {
            "description": "Successfully applied.",
            "schema": {
              "$ref": "#/definitions/ThingGetResponse"
            }
          },
          "202": {
            "description": "Successfully received.",
            "schema": {
              "$ref": "#/definitions/ThingGetResponse"
            }
          },
          "400": {
            "description": "The patch-JSON is malformed."
          },
          "401": {
            "description": "Unauthorized or invalid credentials."
          },
          "403": {
            "description": "The used API-key has insufficient permissions."
          },
          "404": {
            "description": "Successful query result but no resource was found."
          },
          "422": {
            "description": "The patch-JSON is valid but unprocessable.",
            "schema": {
              "$ref": "#/definitions/ErrorResponse"
            }
          }
        },
        "summary": "Update a Thing based on its UUID (using patch semantics) related to this key.",
        "tags": [
          "things"
        ],
        "x-available-in-mqtt": false,
        "x-available-in-websocket": false
      },
      "put": {
        "description": "Updates a Thing's data. Given meta-data and schema values are validated. LastUpdateTime is set to the time this function is called.",
        "operationId": "weaviate.things.update",
        "parameters": [
          {
            "description": "Unique ID of the Thing.",
            "format": "uuid",
            "in": "path",
            "name": "thingId",
            "required": true,
            "type": "string"
          },
          {
            "in": "body",
            "name": "body",
            "required": true,
            "schema": {
              "$ref": "#/definitions/ThingUpdate"
            }
          }
        ],
        "responses": {
          "202": {
            "description": "Successfully received.",
            "schema": {
              "$ref": "#/definitions/ThingGetResponse"
            }
          },
          "401": {
            "description": "Unauthorized or invalid credentials."
          },
          "403": {
            "description": "The used API-key has insufficient permissions."
          },
          "404": {
            "description": "Successful query result but no resource was found."
          },
          "422": {
            "description": "Request body is well-formed (i.e., syntactically correct), but semantically erroneous. Are you sure the class is defined in the configuration file?",
            "schema": {
              "$ref": "#/definitions/ErrorResponse"
            }
          }
        },
        "summary": "Update a Thing based on its UUID related to this key.",
        "tags": [
          "things"
        ],
        "x-available-in-mqtt": false,
        "x-available-in-websocket": false
      }
    },
    "/things/{thingId}/history": {
      "get": {
        "description": "Returns a particular Thing's history.",
        "operationId": "weaviate.thing.history.get",
        "parameters": [
          {
            "description": "Unique ID of the Thing.",
            "format": "uuid",
            "in": "path",
            "name": "thingId",
            "required": true,
            "type": "string"
          }
        ],
        "responses": {
          "200": {
            "description": "Successful response.",
            "schema": {
              "$ref": "#/definitions/ThingGetHistoryResponse"
            }
          },
          "401": {
            "description": "Unauthorized or invalid credentials."
          },
          "403": {
            "description": "The used API-key has insufficient permissions."
          },
          "404": {
            "description": "Successful query result but no resource was found."
          },
          "501": {
            "description": "Not (yet) implemented."
          }
        },
        "summary": "Get a Thing's history based on its UUID related to this key.",
        "tags": [
          "things"
        ],
        "x-available-in-mqtt": false,
        "x-available-in-websocket": false
      }
    },
    "/things/{thingId}/properties/{propertyName}": {
      "post": {
        "description": "Add a single reference to a class-property when cardinality is set to 'hasMany'.",
        "operationId": "weaviate.things.properties.create",
        "parameters": [
          {
            "description": "Unique ID of the Thing.",
            "format": "uuid",
            "in": "path",
            "name": "thingId",
            "required": true,
            "type": "string"
          },
          {
            "description": "Unique name of the property related to the Thing.",
            "in": "path",
            "name": "propertyName",
            "required": true,
            "type": "string"
          },
          {
            "in": "body",
            "name": "body",
            "required": true,
            "schema": {
              "$ref": "#/definitions/SingleRef"
            }
          }
        ],
        "responses": {
          "200": {
            "description": "Successfully added the reference."
          },
          "401": {
            "description": "Unauthorized or invalid credentials."
          },
          "403": {
            "description": "The used API-key has insufficient permissions."
          },
          "422": {
            "description": "Request body is well-formed (i.e., syntactically correct), but semantically erroneous. Are you sure the property exists or that it is a class?",
            "schema": {
              "$ref": "#/definitions/ErrorResponse"
            }
          }
        },
        "summary": "Add a single reference to a class-property when cardinality is set to 'hasMany'.",
        "tags": [
          "things"
        ],
        "x-available-in-mqtt": false,
        "x-available-in-websocket": false
      },
      "put": {
        "description": "Replace all references to a class-property.",
        "operationId": "weaviate.things.properties.update",
        "parameters": [
          {
            "description": "Unique ID of the Thing.",
            "format": "uuid",
            "in": "path",
            "name": "thingId",
            "required": true,
            "type": "string"
          },
          {
            "description": "Unique name of the property related to the Thing.",
            "in": "path",
            "name": "propertyName",
            "required": true,
            "type": "string"
          },
          {
            "in": "body",
            "name": "body",
            "required": true,
            "schema": {
              "$ref": "#/definitions/MultipleRef"
            }
          }
        ],
        "responses": {
          "200": {
            "description": "Successfully replaced all the references (success is based on the behavior of the datastore)."
          },
          "401": {
            "description": "Unauthorized or invalid credentials."
          },
          "403": {
            "description": "The used API-key has insufficient permissions."
          },
          "422": {
            "description": "Request body is well-formed (i.e., syntactically correct), but semantically erroneous. Are you sure the property exists or that it is a class?",
            "schema": {
              "$ref": "#/definitions/ErrorResponse"
            }
          }
        },
        "summary": "Replace all references to a class-property.",
        "tags": [
          "things"
        ],
        "x-available-in-mqtt": false,
        "x-available-in-websocket": false
      },
      "delete": {
        "description": "Delete the single reference that is given in the body from the list of references that this property has.",
        "operationId": "weaviate.things.properties.delete",
        "parameters": [
          {
            "description": "Unique ID of the Thing.",
            "format": "uuid",
            "in": "path",
            "name": "thingId",
            "required": true,
            "type": "string"
          },
          {
            "description": "Unique name of the property related to the Thing.",
            "in": "path",
            "name": "propertyName",
            "required": true,
            "type": "string"
          },
          {
            "in": "body",
            "name": "body",
            "required": true,
            "schema": {
              "$ref": "#/definitions/SingleRef"
            }
          }
        ],
        "responses": {
          "204": {
            "description": "Successfully deleted."
          },
          "401": {
            "description": "Unauthorized or invalid credentials."
          },
          "403": {
            "description": "The used API-key has insufficient permissions."
          },
          "404": {
            "description": "Successful query result but no resource was found.",
            "schema": {
              "$ref": "#/definitions/ErrorResponse"
            }
          }
        },
        "summary": "Delete the single reference that is given in the body from the list of references that this property has.",
        "tags": [
          "things"
        ],
        "x-available-in-mqtt": false,
        "x-available-in-websocket": false
      }
    },
    "/tools/map": {
      "post": {
        "description": "Tool to render a map of concepts, based on ontologies available over the network.",
        "operationId": "weaviate.tools.map",
        "parameters": [
          {
            "in": "body",
            "name": "body",
            "required": true,
            "schema": {
              "$ref": "#/definitions/ToolsMapRequest"
            }
          }
        ],
        "responses": {
          "200": {
            "description": "Successful response.",
            "schema": {
              "$ref": "#/definitions/ToolsMapRequestResponse"
            }
          },
          "401": {
            "description": "Unauthorized or invalid credentials."
          },
          "403": {
            "description": "The used API-key has insufficient permissions."
          },
          "404": {
            "description": "Successful query result but no resource was found."
          },
          "501": {
            "description": "Not (yet) implemented."
          }
        },
        "summary": "Tool to render a map of concepts, based on ontologies available over the network.",
        "tags": [
          "knowledge tools"
        ],
        "x-available-in-mqtt": false,
        "x-available-in-websocket": false
      }
    }
  },
  "produces": [
    "application/json"
  ],
  "schemes": [
    "https"
  ],
  "security": [
    {
      "apiKey": [],
      "apiToken": []
    }
  ],
  "securityDefinitions": {
    "apiKey": {
      "in": "header",
      "name": "X-API-KEY",
      "type": "apiKey"
    },
    "apiToken": {
      "in": "header",
      "name": "X-API-TOKEN",
      "type": "apiKey"
    }
  },
  "swagger": "2.0",
  "tags": [
    {
      "name": "actions"
    },
    {
      "name": "batching",
      "description": "These operations allow to execute batch requests for Things and Actions. Mostly used for importing large datasets."
    },
    {
      "name": "graphql"
    },
    {
      "name": "keys"
    },
    {
      "name": "meta"
    },
    {
      "name": "P2P"
    },
    {
      "name": "things"
    },
    {
      "name": "knowledge tools"
    },
    {
      "name": "schema",
      "description": "These operations enable manipulation of the schema in Weaviate schema."
    }
  ]
}<|MERGE_RESOLUTION|>--- conflicted
+++ resolved
@@ -910,11 +910,8 @@
     },
     "description": "Decentralised Knowledge Graph",
     "title": "Weaviate - Decentralised Knowledge Graph",
-<<<<<<< HEAD
     "version": "0.12.0"
-=======
-    "version": "0.11.11"
->>>>>>> f1fa343b
+
   },
   "parameters": {
     "CommonMaxResultsParameterQuery": {
