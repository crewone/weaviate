--- conflicted
+++ resolved
@@ -27,12 +27,9 @@
 	"github.com/sirupsen/logrus"
 	"github.com/weaviate/weaviate/adapters/repos/db/lsmkv"
 	"github.com/weaviate/weaviate/adapters/repos/db/priorityqueue"
-<<<<<<< HEAD
+	"github.com/weaviate/weaviate/adapters/repos/db/vector"
 	"github.com/weaviate/weaviate/adapters/repos/db/vector/cache"
 	"github.com/weaviate/weaviate/adapters/repos/db/vector/common"
-=======
-	"github.com/weaviate/weaviate/adapters/repos/db/vector"
->>>>>>> bbb6fc00
 	"github.com/weaviate/weaviate/adapters/repos/db/vector/hnsw/distancer"
 	"github.com/weaviate/weaviate/adapters/repos/db/vector/ssdhelpers"
 	"github.com/weaviate/weaviate/entities/cyclemanager"
@@ -165,13 +162,8 @@
 	compressActionLock     *sync.RWMutex
 	className              string
 	shardName              string
-<<<<<<< HEAD
 	VectorForIDThunk       common.VectorForID[float32]
-	shardedNodeLocks       shardedNodeLocks
-=======
-	VectorForIDThunk       VectorForID
 	shardedNodeLocks       *vector.ShardedLocks
->>>>>>> bbb6fc00
 }
 
 type CommitLogger interface {
@@ -273,11 +265,7 @@
 		VectorForIDThunk:     cfg.VectorForIDThunk,
 		TempVectorForIDThunk: cfg.TempVectorForIDThunk,
 		pqConfig:             uc.PQ,
-<<<<<<< HEAD
-		shardedNodeLocks:     newShardedNodeLocks(),
-=======
 		shardedNodeLocks:     vector.NewDefaultShardedLocks(),
->>>>>>> bbb6fc00
 
 		shardCompactionCallbacks: shardCompactionCallbacks,
 		shardFlushCallbacks:      shardFlushCallbacks,
@@ -299,13 +287,6 @@
 	index.tombstoneCleanupCallbackCtrl = tombstoneCallbacks.Register(id, index.tombstoneCleanup)
 	index.insertMetrics = newInsertMetrics(index.metrics)
 
-<<<<<<< HEAD
-	if err := index.init(cfg); err != nil {
-		return nil, errors.Wrapf(err, "init index %q", index.id)
-	}
-
-=======
->>>>>>> bbb6fc00
 	return index, nil
 }
 
