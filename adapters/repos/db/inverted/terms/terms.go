--- conflicted
+++ resolved
@@ -38,21 +38,18 @@
 	return d.FromKeyVal(in[2:10], in[12:], isTombstone, boost)
 }
 
-<<<<<<< HEAD
 func (d *DocPointerWithScore) FromBytesInverted(in []byte, boost float32, propLen float32) error {
 	d.FromKeyVal(in[0:8], in[8:], boost)
 	d.PropLength = propLen
 	return nil
 }
 
-func (d *DocPointerWithScore) FromKeyVal(key []byte, value []byte, boost float32) error {
-=======
+
 func (d *DocPointerWithScore) FromKeyVal(key []byte, value []byte, isTombstone bool, boost float32) error {
 	if len(key) != 8 {
 		return errors.Errorf("DocPointerWithScore: FromKeyVal: key length must be 8, got %d", len(key))
 	}
 
->>>>>>> 695b9886
 	d.Id = binary.BigEndian.Uint64(key)
 	if isTombstone || len(value) < 8 { // tombstone, value length is also checked due to #4125
 		// Id and Freq are automatically set to 0
