--- conflicted
+++ resolved
@@ -54,14 +54,7 @@
 		}
 	}()
 
-<<<<<<< HEAD
-	logger, _ := test.NewNullLogger()
-	repo := New(logger, Config{RootPath: dirName, QueryMaximumResults: 10000}, &fakeRemoteClient{},
-		&fakeNodeResolver{}, nil)
-	t.Run("prepare", makeTestMultiShardSchema(repo, logger))
-=======
 	t.Run("prepare", makeTestMultiShardSchema(repo, logger, false, testClassesForImporting()...))
->>>>>>> 23c9eda5
 
 	data := multiShardTestData()
 	queryVec := exampleQueryVec()
@@ -99,14 +92,7 @@
 		}
 	}()
 
-<<<<<<< HEAD
-	logger, _ := test.NewNullLogger()
-	repo := New(logger, Config{RootPath: dirName, QueryMaximumResults: 10000}, &fakeRemoteClient{},
-		&fakeNodeResolver{}, nil)
-	t.Run("prepare", makeTestMultiShardSchema(repo, logger))
-=======
 	t.Run("prepare", makeTestMultiShardSchema(repo, logger, false, testClassesForImporting()...))
->>>>>>> 23c9eda5
 
 	data := multiShardTestData()
 	queryVec := exampleQueryVec()
@@ -303,8 +289,7 @@
 		QueryMaximumResults:       10000,
 		DiskUseWarningPercentage:  config.DefaultDiskUseWarningPercentage,
 		DiskUseReadOnlyPercentage: config.DefaultDiskUseReadonlyPercentage,
-	}, &fakeRemoteClient{},
-		&fakeNodeResolver{})
+	}, &fakeRemoteClient{}, &fakeNodeResolver{}, nil)
 
 	return repo, logger, dirName
 }
