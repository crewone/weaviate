--- conflicted
+++ resolved
@@ -209,11 +209,7 @@
 }
 
 func (f *fakeRemoteClient) SearchShard(ctx context.Context, hostName, indexName,
-<<<<<<< HEAD
-	shardName string, vector []models.Vector, targetVector []string, limit int,
-=======
-	shardName string, vector [][]float32, targetVector []string, distance float32, limit int,
->>>>>>> e34c2303
+	shardName string, vector []models.Vector, targetVector []string, distance float32, limit int,
 	filters *filters.LocalFilter, _ *searchparams.KeywordRanking, sort []filters.Sort,
 	cursor *filters.Cursor, groupBy *searchparams.GroupBy, additional additional.Properties, targetCombination *dto.TargetCombination,
 	properties []string,
