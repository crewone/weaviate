--- conflicted
+++ resolved
@@ -1593,13 +1593,8 @@
 				if i.Config.ForceFullReplicasSearch {
 					// Force a search on all the replicas for the shard
 					remoteSearchResults, err := i.remote.SearchAllReplicas(ctx,
-<<<<<<< HEAD
-						shardName, searchVectors, targetVectors, limit, filters,
+						i.logger, shardName, searchVectors, targetVectors, limit, filters,
 						nil, sort, nil, groupBy, additional, i.replicationEnabled(), i.getSchema.NodeName(), targetCombination, properties)
-=======
-						i.logger, shardName, searchVectors, targetVectors, limit, filters,
-						nil, sort, nil, groupBy, additional, i.replicationEnabled(), i.getSchema.NodeName(), targetCombination)
->>>>>>> 8577a2a7
 					// Only return an error if we failed to query remote shards AND we had no local shard to query
 					if err != nil && shard == nil {
 						return errors.Wrapf(err, "remote shard %s", shardName)
