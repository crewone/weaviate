//                           _       _
// __      _____  __ ___   ___  __ _| |_ ___
// \ \ /\ / / _ \/ _` \ \ / / |/ _` | __/ _ \
//  \ V  V /  __/ (_| |\ V /| | (_| | ||  __/
//   \_/\_/ \___|\__,_| \_/ |_|\__,_|\__\___|
//
//  Copyright © 2016 - 2024 Weaviate B.V. All rights reserved.
//
//  CONTACT: hello@weaviate.io
//

package db

import (
	"context"
	"fmt"
	"os"
	"path"
	"runtime"
	"runtime/debug"
	golangSort "sort"
	"strings"
	"sync"
	"sync/atomic"
	"time"

	"github.com/weaviate/weaviate/entities/dto"
	"github.com/weaviate/weaviate/entities/modulecapabilities"

	"github.com/weaviate/weaviate/adapters/repos/db/lsmkv"

	"github.com/pkg/errors"

	"github.com/go-openapi/strfmt"
	"github.com/google/uuid"
	"github.com/sirupsen/logrus"
	"github.com/weaviate/weaviate/adapters/repos/db/aggregator"
	"github.com/weaviate/weaviate/adapters/repos/db/helpers"
	"github.com/weaviate/weaviate/adapters/repos/db/indexcheckpoint"
	"github.com/weaviate/weaviate/adapters/repos/db/inverted"
	"github.com/weaviate/weaviate/adapters/repos/db/inverted/stopwords"
	"github.com/weaviate/weaviate/adapters/repos/db/sorter"
	"github.com/weaviate/weaviate/adapters/repos/db/vector/hnsw"
	"github.com/weaviate/weaviate/entities/additional"
	"github.com/weaviate/weaviate/entities/aggregation"
	"github.com/weaviate/weaviate/entities/autocut"
	"github.com/weaviate/weaviate/entities/errorcompounder"
	enterrors "github.com/weaviate/weaviate/entities/errors"
	"github.com/weaviate/weaviate/entities/filters"
	"github.com/weaviate/weaviate/entities/models"
	"github.com/weaviate/weaviate/entities/multi"
	"github.com/weaviate/weaviate/entities/schema"
	schemaConfig "github.com/weaviate/weaviate/entities/schema/config"
	"github.com/weaviate/weaviate/entities/search"
	"github.com/weaviate/weaviate/entities/searchparams"
	entsentry "github.com/weaviate/weaviate/entities/sentry"
	"github.com/weaviate/weaviate/entities/storagestate"
	"github.com/weaviate/weaviate/entities/storobj"
	esync "github.com/weaviate/weaviate/entities/sync"
	"github.com/weaviate/weaviate/usecases/config"
	"github.com/weaviate/weaviate/usecases/memwatch"
	"github.com/weaviate/weaviate/usecases/modules"
	"github.com/weaviate/weaviate/usecases/monitoring"
	"github.com/weaviate/weaviate/usecases/objects"
	"github.com/weaviate/weaviate/usecases/replica"
	schemaUC "github.com/weaviate/weaviate/usecases/schema"
	"github.com/weaviate/weaviate/usecases/sharding"
)

var (

	// Use runtime.GOMAXPROCS instead of runtime.NumCPU because NumCPU returns
	// the physical CPU cores. However, in a containerization context, that might
	// not be what we want. The physical node could have 128 cores, but we could
	// be cgroup-limited to 2 cores. In that case, we want 2 to be our limit, not
	// 128. It isn't guaranteed that MAXPROCS reflects the cgroup limit, but at
	// least there is a chance that it was set correctly. If not, it defaults to
	// NumCPU anyway, so we're not any worse off.
	_NUMCPU          = runtime.GOMAXPROCS(0)
	ErrShardNotFound = errors.New("shard not found")
)

// shardMap is a syn.Map which specialized in storing shards
type shardMap sync.Map

// Range calls f sequentially for each key and value present in the map.
// If f returns an error, range stops the iteration
func (m *shardMap) Range(f func(name string, shard ShardLike) error) (err error) {
	(*sync.Map)(m).Range(func(key, value any) bool {
		err = f(key.(string), value.(ShardLike))
		return err == nil
	})
	return err
}

// RangeConcurrently calls f for each key and value present in the map with at
// most _NUMCPU executors running in parallel. As opposed to [Range] it does
// not guarantee an exit on the first error.
func (m *shardMap) RangeConcurrently(logger logrus.FieldLogger, f func(name string, shard ShardLike) error) (err error) {
	eg := enterrors.NewErrorGroupWrapper(logger)
	eg.SetLimit(_NUMCPU)
	(*sync.Map)(m).Range(func(key, value any) bool {
		name, shard := key.(string), value.(ShardLike)
		eg.Go(func() error {
			return f(name, shard)
		}, name, shard)
		return true
	})

	return eg.Wait()
}

// Load returns the shard or nil if no shard is present.
func (m *shardMap) Load(name string) ShardLike {
	v, ok := (*sync.Map)(m).Load(name)
	if !ok {
		return nil
	}

	shard, ok := v.(ShardLike)
	if !ok {
		return nil
	}
	return shard
}

// Store sets a shard giving its name and value
func (m *shardMap) Store(name string, shard ShardLike) {
	(*sync.Map)(m).Store(name, shard)
}

// Swap swaps the shard for a key and returns the previous value if any.
// The loaded result reports whether the key was present.
func (m *shardMap) Swap(name string, shard ShardLike) (previous ShardLike, loaded bool) {
	v, ok := (*sync.Map)(m).Swap(name, shard)
	if v == nil || !ok {
		return nil, ok
	}
	return v.(ShardLike), ok
}

// CompareAndSwap swaps the old and new values for key if the value stored in the map is equal to old.
func (m *shardMap) CompareAndSwap(name string, old, new ShardLike) bool {
	return (*sync.Map)(m).CompareAndSwap(name, old, new)
}

// LoadAndDelete deletes the value for a key, returning the previous value if any.
// The loaded result reports whether the key was present.
func (m *shardMap) LoadAndDelete(name string) (ShardLike, bool) {
	v, ok := (*sync.Map)(m).LoadAndDelete(name)
	if v == nil || !ok {
		return nil, ok
	}
	return v.(ShardLike), ok
}

// Index is the logical unit which contains all the data for one particular
// class. An index can be further broken up into self-contained units, called
// Shards, to allow for easy distribution across Nodes
type Index struct {
	classSearcher             inverted.ClassSearcher // to allow for nested by-references searches
	shards                    shardMap
	Config                    IndexConfig
	vectorIndexUserConfig     schemaConfig.VectorIndexConfig
	vectorIndexUserConfigLock sync.Mutex
	vectorIndexUserConfigs    map[string]schemaConfig.VectorIndexConfig
	getSchema                 schemaUC.SchemaGetter
	logger                    logrus.FieldLogger
	remote                    *sharding.RemoteIndex
	stopwords                 *stopwords.Detector
	replicator                *replica.Replicator

	partitioningEnabled bool

	invertedIndexConfig     schema.InvertedIndexConfig
	invertedIndexConfigLock sync.Mutex

	// This lock should be used together with the db indexLock.
	//
	// The db indexlock locks the map that contains all indices against changes and should be used while iterating.
	// This lock protects this specific index form being deleted while in use. Use Rlock to signal that it is in use.
	// This way many goroutines can use a specific index in parallel. The delete-routine will try to acquire a RWlock.
	//
	// Usage:
	// Lock the whole db using db.indexLock
	// pick the indices you want and Rlock them
	// unlock db.indexLock
	// Use the indices
	// RUnlock all picked indices
	dropIndex sync.RWMutex

	metrics          *Metrics
	centralJobQueue  chan job
	indexCheckpoints *indexcheckpoint.Checkpoints

	cycleCallbacks *indexCycleCallbacks

	shardTransferMutex shardTransfer
	lastBackup         atomic.Pointer[BackupState]

	// canceled when either Shutdown or Drop called
	closingCtx    context.Context
	closingCancel context.CancelFunc

	// always true if lazy shard loading is off, in the case of lazy shard
	// loading will be set to true once the last shard was loaded.
	allShardsReady   atomic.Bool
	allocChecker     memwatch.AllocChecker
	shardCreateLocks *esync.KeyLocker

	asyncReplicationLock sync.RWMutex

	closeLock sync.RWMutex
	closed    bool
}

func (i *Index) ID() string {
	return indexID(i.Config.ClassName)
}

func (i *Index) path() string {
	return path.Join(i.Config.RootPath, i.ID())
}

type nodeResolver interface {
	AllHostnames() []string
	NodeHostname(nodeName string) (string, bool)
}

// NewIndex creates an index with the specified amount of shards, using only
// the shards that are local to a node
func NewIndex(ctx context.Context, cfg IndexConfig,
	shardState *sharding.State, invertedIndexConfig schema.InvertedIndexConfig,
	vectorIndexUserConfig schemaConfig.VectorIndexConfig,
	vectorIndexUserConfigs map[string]schemaConfig.VectorIndexConfig,
	sg schemaUC.SchemaGetter,
	cs inverted.ClassSearcher, logger logrus.FieldLogger,
	nodeResolver nodeResolver, remoteClient sharding.RemoteIndexClient,
	replicaClient replica.Client,
	promMetrics *monitoring.PrometheusMetrics, class *models.Class, jobQueueCh chan job,
	indexCheckpoints *indexcheckpoint.Checkpoints,
	allocChecker memwatch.AllocChecker,
) (*Index, error) {
	sd, err := stopwords.NewDetectorFromConfig(invertedIndexConfig.Stopwords)
	if err != nil {
		return nil, errors.Wrap(err, "failed to create new index")
	}

	repl := replica.NewReplicator(cfg.ClassName.String(),
		sg, nodeResolver, string(cfg.DeletionStrategy), replicaClient, logger)

	if cfg.QueryNestedRefLimit == 0 {
		cfg.QueryNestedRefLimit = config.DefaultQueryNestedCrossReferenceLimit
	}

	index := &Index{
		Config:                 cfg,
		getSchema:              sg,
		logger:                 logger,
		classSearcher:          cs,
		vectorIndexUserConfig:  vectorIndexUserConfig,
		invertedIndexConfig:    invertedIndexConfig,
		vectorIndexUserConfigs: vectorIndexUserConfigs,
		stopwords:              sd,
		replicator:             repl,
		partitioningEnabled:    shardState.PartitioningEnabled,
		remote:                 sharding.NewRemoteIndex(cfg.ClassName.String(), sg, nodeResolver, remoteClient),
		metrics:                NewMetrics(logger, promMetrics, cfg.ClassName.String(), "n/a"),
		centralJobQueue:        jobQueueCh,
		shardTransferMutex:     shardTransfer{log: logger, retryDuration: mutexRetryDuration, notifyDuration: mutexNotifyDuration},
		indexCheckpoints:       indexCheckpoints,
		allocChecker:           allocChecker,
		shardCreateLocks:       esync.NewKeyLocker(),
	}
	index.closingCtx, index.closingCancel = context.WithCancel(context.Background())

	index.initCycleCallbacks()

	if err := index.checkSingleShardMigration(); err != nil {
		return nil, errors.Wrap(err, "migrating sharding state from previous version")
	}

	if err := os.MkdirAll(index.path(), os.ModePerm); err != nil {
		return nil, fmt.Errorf("init index %q: %w", index.ID(), err)
	}

	if err := index.initAndStoreShards(ctx, class, shardState, promMetrics); err != nil {
		return nil, err
	}

	index.cycleCallbacks.compactionCycle.Start()
	index.cycleCallbacks.flushCycle.Start()

	return index, nil
}

// since called in Index's constructor there is no risk same shard will be inited/created in parallel,
// therefore shardCreateLocks are not used here
func (i *Index) initAndStoreShards(ctx context.Context, class *models.Class,
	shardState *sharding.State, promMetrics *monitoring.PrometheusMetrics,
) error {
	if i.Config.DisableLazyLoadShards {
		eg := enterrors.NewErrorGroupWrapper(i.logger)
		eg.SetLimit(_NUMCPU)

		for _, shardName := range shardState.AllLocalPhysicalShards() {
			physical := shardState.Physical[shardName]
			if physical.ActivityStatus() != models.TenantActivityStatusHOT {
				// do not instantiate inactive shard
				continue
			}

			shardName := shardName // prevent loop variable capture
			eg.Go(func() error {
				shard, err := NewShard(ctx, promMetrics, shardName, i, class, i.centralJobQueue, i.indexCheckpoints)
				if err != nil {
					return fmt.Errorf("init shard %s of index %s: %w", shardName, i.ID(), err)
				}

				i.shards.Store(shardName, shard)
				return nil
			}, shardName)
		}

		if err := eg.Wait(); err != nil {
			return err
		}

		i.allShardsReady.Store(true)
		return nil
	}

	for _, shardName := range shardState.AllLocalPhysicalShards() {
		physical := shardState.Physical[shardName]
		if physical.ActivityStatus() != models.TenantActivityStatusHOT {
			// do not instantiate inactive shard
			continue
		}

		shard := NewLazyLoadShard(ctx, promMetrics, shardName, i, class, i.centralJobQueue, i.indexCheckpoints, i.allocChecker)
		i.shards.Store(shardName, shard)
	}

	initLazyShardsInBackground := func() {
		defer i.allShardsReady.Store(true)

		ticker := time.NewTicker(time.Second)
		defer ticker.Stop()

		now := time.Now()

		for _, shardName := range shardState.AllLocalPhysicalShards() {
			// prioritize closingCtx over ticker:
			// check closing again in case of ticker was selected when both
			// cases where available
			select {
			case <-i.closingCtx.Done():
				// break loop by returning error
				i.logger.
					WithField("action", "load_all_shards").
					Errorf("failed to load all shards: %v", i.closingCtx.Err())
				return
			case <-ticker.C:
				select {
				case <-i.closingCtx.Done():
					// break loop by returning error
					i.logger.
						WithField("action", "load_all_shards").
						Errorf("failed to load all shards: %v", i.closingCtx.Err())
					return
				default:
					err := i.loadLocalShardIfActive(shardName)
					if err != nil {
						i.logger.
							WithField("action", "load_shard").
							WithField("shard_name", shardName).
							Errorf("failed to load shard: %v", err)
						return
					}
				}
			}
		}

		i.logger.
			WithField("action", "load_all_shards").
			WithField("took", time.Since(now).String()).
			Debug("finished loading all shards")
	}

	enterrors.GoWrapper(initLazyShardsInBackground, i.logger)

	return nil
}

func (i *Index) loadLocalShardIfActive(shardName string) error {
	i.shardCreateLocks.Lock(shardName)
	defer i.shardCreateLocks.Unlock(shardName)

	// check if set to inactive in the meantime by concurrent call
	shard := i.shards.Load(shardName)
	if shard == nil {
		return nil
	}

	lazyShard, ok := shard.(*LazyLoadShard)
	if ok {
		return lazyShard.Load(context.Background())
	}

	return nil
}

// used to init/create shard in different moments of index's lifecycle, therefore it needs to be called
// within shardCreateLocks to prevent parallel create/init of the same shard
func (i *Index) initShard(ctx context.Context, shardName string, class *models.Class,
	promMetrics *monitoring.PrometheusMetrics, disableLazyLoad bool,
) (ShardLike, error) {
	if disableLazyLoad {
		if err := i.allocChecker.CheckMappingAndReserve(3, int(lsmkv.FlushAfterDirtyDefault.Seconds())); err != nil {
			return nil, errors.Wrap(err, "memory pressure: cannot init shard")
		}

		shard, err := NewShard(ctx, promMetrics, shardName, i, class, i.centralJobQueue, i.indexCheckpoints)
		if err != nil {
			return nil, fmt.Errorf("init shard %s of index %s: %w", shardName, i.ID(), err)
		}

		return shard, nil
	}

	shard := NewLazyLoadShard(ctx, promMetrics, shardName, i, class, i.centralJobQueue, i.indexCheckpoints, i.allocChecker)
	return shard, nil
}

// Iterate over all objects in the index, applying the callback function to each one.  Adding or removing objects during iteration is not supported.
func (i *Index) IterateObjects(ctx context.Context, cb func(index *Index, shard ShardLike, object *storobj.Object) error) (err error) {
	return i.ForEachShard(func(_ string, shard ShardLike) error {
		wrapper := func(object *storobj.Object) error {
			return cb(i, shard, object)
		}
		bucket := shard.Store().Bucket(helpers.ObjectsBucketLSM)
		return bucket.IterateObjects(ctx, wrapper)
	})
}

// ForEachShard applies func f on each shard in the index.
//
// WARNING: only use this if you expect all LazyLoadShards to be loaded!
// Calling this method may lead to shards being force-loaded, causing
// unexpected CPU spikes. If you only want to apply f on loaded shards,
// call ForEachLoadedShard instead.
func (i *Index) ForEachShard(f func(name string, shard ShardLike) error) error {
	return i.shards.Range(f)
}

func (i *Index) ForEachLoadedShard(f func(name string, shard ShardLike) error) error {
	return i.shards.Range(func(name string, shard ShardLike) error {
		// Skip lazy loaded shard which are not loaded
		if asLazyLoadShard, ok := shard.(*LazyLoadShard); ok {
			if !asLazyLoadShard.isLoaded() {
				return nil
			}
		}
		return f(name, shard)
	})
}

func (i *Index) ForEachShardConcurrently(f func(name string, shard ShardLike) error) error {
	return i.shards.RangeConcurrently(i.logger, f)
}

// Iterate over all objects in the shard, applying the callback function to each one.  Adding or removing objects during iteration is not supported.
func (i *Index) IterateShards(ctx context.Context, cb func(index *Index, shard ShardLike) error) (err error) {
	return i.ForEachShard(func(key string, shard ShardLike) error {
		return cb(i, shard)
	})
}

func (i *Index) addProperty(ctx context.Context, props ...*models.Property) error {
	eg := enterrors.NewErrorGroupWrapper(i.logger)
	eg.SetLimit(_NUMCPU)

	i.ForEachShard(func(key string, shard ShardLike) error {
		shard.initPropertyBuckets(ctx, eg, props...)
		return nil
	})

	if err := eg.Wait(); err != nil {
		return errors.Wrapf(err, "extend idx '%s' with properties '%v", i.ID(), props)
	}
	return nil
}

func (i *Index) updateVectorIndexConfig(ctx context.Context,
	updated schemaConfig.VectorIndexConfig,
) error {
	// an updated is not specific to one shard, but rather all
	err := i.ForEachShard(func(name string, shard ShardLike) error {
		// At the moment, we don't do anything in an update that could fail, but
		// technically this should be part of some sort of a two-phase commit  or
		// have another way to rollback if we have updates that could potentially
		// fail in the future. For now that's not a realistic risk.
		if err := shard.UpdateVectorIndexConfig(ctx, updated); err != nil {
			return errors.Wrapf(err, "shard %s", name)
		}
		return nil
	})
	if err != nil {
		return err
	}
	i.vectorIndexUserConfigLock.Lock()
	defer i.vectorIndexUserConfigLock.Unlock()

	i.vectorIndexUserConfig = updated

	return nil
}

func (i *Index) updateVectorIndexConfigs(ctx context.Context,
	updated map[string]schemaConfig.VectorIndexConfig,
) error {
	err := i.ForEachShard(func(name string, shard ShardLike) error {
		if err := shard.UpdateVectorIndexConfigs(ctx, updated); err != nil {
			return fmt.Errorf("shard %q: %w", name, err)
		}
		return nil
	})
	if err != nil {
		return err
	}

	i.vectorIndexUserConfigLock.Lock()
	defer i.vectorIndexUserConfigLock.Unlock()

	for targetName, targetCfg := range updated {
		i.vectorIndexUserConfigs[targetName] = targetCfg
	}

	return nil
}

func (i *Index) getInvertedIndexConfig() schema.InvertedIndexConfig {
	i.invertedIndexConfigLock.Lock()
	defer i.invertedIndexConfigLock.Unlock()

	return i.invertedIndexConfig
}

func (i *Index) updateInvertedIndexConfig(ctx context.Context,
	updated schema.InvertedIndexConfig,
) error {
	i.invertedIndexConfigLock.Lock()
	defer i.invertedIndexConfigLock.Unlock()

	i.invertedIndexConfig = updated

	return nil
}

func (i *Index) updateAsyncReplication(ctx context.Context, enabled bool) error {
	i.asyncReplicationLock.Lock()
	defer i.asyncReplicationLock.Unlock()

	i.Config.AsyncReplicationEnabled = enabled

	err := i.ForEachLoadedShard(func(name string, shard ShardLike) error {
		if err := shard.UpdateAsyncReplication(ctx, enabled); err != nil {
			return fmt.Errorf("updating async replication on shard %q: %w", name, err)
		}
		return nil
	})
	if err != nil {
		return err
	}

	return nil
}

type IndexConfig struct {
	RootPath                       string
	ClassName                      schema.ClassName
	QueryMaximumResults            int64
	QueryNestedRefLimit            int64
	ResourceUsage                  config.ResourceUsage
	MemtablesFlushDirtyAfter       int
	MemtablesInitialSizeMB         int
	MemtablesMaxSizeMB             int
	MemtablesMinActiveSeconds      int
	MemtablesMaxActiveSeconds      int
	SegmentsCleanupIntervalSeconds int
	MaxSegmentSize                 int64
	HNSWMaxLogSize                 int64
	HNSWWaitForCachePrefill        bool
	VisitedListPoolMaxSize         int
	ReplicationFactor              *atomic.Int64
	DeletionStrategy               string
	AsyncReplicationEnabled        bool
	AvoidMMap                      bool
	DisableLazyLoadShards          bool
	ForceFullReplicasSearch        bool

	TrackVectorDimensions bool
}

func indexID(class schema.ClassName) string {
	return strings.ToLower(string(class))
}

func (i *Index) determineObjectShard(ctx context.Context, id strfmt.UUID, tenant string) (string, error) {
	return i.determineObjectShardByStatus(ctx, id, tenant, nil)
}

func (i *Index) determineObjectShardByStatus(ctx context.Context, id strfmt.UUID, tenant string, shardsStatus map[string]string) (string, error) {
	if tenant == "" {
		uuid, err := uuid.Parse(id.String())
		if err != nil {
			return "", fmt.Errorf("parse uuid: %q", id.String())
		}

		uuidBytes, err := uuid.MarshalBinary() // cannot error
		if err != nil {
			return "", fmt.Errorf("marshal uuid: %q", id.String())
		}
		return i.getSchema.ShardFromUUID(i.Config.ClassName.String(), uuidBytes), nil
	}

	var err error
	if len(shardsStatus) == 0 {
		shardsStatus, err = i.getSchema.TenantsShards(ctx, i.Config.ClassName.String(), tenant)
		if err != nil {
			return "", err
		}
	}

	if status := shardsStatus[tenant]; status != "" {
		if status == models.TenantActivityStatusHOT {
			return tenant, nil
		}
		return "", objects.NewErrMultiTenancy(fmt.Errorf("%w: '%s'", enterrors.ErrTenantNotActive, tenant))
	}
	class := i.getSchema.ReadOnlyClass(i.Config.ClassName.String())
	if class == nil {
		return "", fmt.Errorf("class %q not found in schema", i.Config.ClassName)
	}
	return "", objects.NewErrMultiTenancy(
		fmt.Errorf("%w: %q", enterrors.ErrTenantNotFound, tenant))
}

func (i *Index) putObject(ctx context.Context, object *storobj.Object,
	replProps *additional.ReplicationProperties, schemaVersion uint64,
) error {
	if err := i.validateMultiTenancy(object.Object.Tenant); err != nil {
		return err
	}

	if i.Config.ClassName != object.Class() {
		return fmt.Errorf("cannot import object of class %s into index of class %s",
			object.Class(), i.Config.ClassName)
	}

	shardName, err := i.determineObjectShard(ctx, object.ID(), object.Object.Tenant)
	if err != nil {
		return objects.NewErrInvalidUserInput("determine shard: %v", err)
	}

	if i.replicationEnabled() {
		if replProps == nil {
			replProps = defaultConsistency()
		}
		cl := replica.ConsistencyLevel(replProps.ConsistencyLevel)
		if err := i.replicator.PutObject(ctx, shardName, object, cl, schemaVersion); err != nil {
			return fmt.Errorf("replicate insertion: shard=%q: %w", shardName, err)
		}
		return nil
	}

	// no replication, remote shard (or local not yet inited)
	shard, release, err := i.GetShard(ctx, shardName)
	if err != nil {
		return err
	}

	if shard == nil {
		if err := i.remote.PutObject(ctx, shardName, object, schemaVersion); err != nil {
			return fmt.Errorf("put remote object: shard=%q: %w", shardName, err)
		}
		return nil
	}
	defer release()

	// no replication, local shard
	i.shardTransferMutex.RLock()
	defer i.shardTransferMutex.RUnlock()

	err = shard.PutObject(ctx, object)
	if err != nil {
		return fmt.Errorf("put local object: shard=%q: %w", shardName, err)
	}

	return nil
}

func (i *Index) IncomingPutObject(ctx context.Context, shardName string,
	object *storobj.Object, schemaVersion uint64,
) error {
	i.shardTransferMutex.RLock()
	defer i.shardTransferMutex.RUnlock()

	// This is a bit hacky, the problem here is that storobj.Parse() currently
	// misses date fields as it has no way of knowing that a date-formatted
	// string was actually a date type. However, adding this functionality to
	// Parse() would break a lot of code, because it currently
	// schema-independent. To find out if a field is a date or date[], we need to
	// involve the schema, thus why we are doing it here. This was discovered as
	// part of https://github.com/weaviate/weaviate/issues/1775
	if err := i.parseDateFieldsInProps(object.Object.Properties); err != nil {
		return err
	}

	shard, release, err := i.getOrInitShard(ctx, shardName)
	if err != nil {
		return err
	}
	defer release()

	return shard.PutObject(ctx, object)
}

func (i *Index) replicationEnabled() bool {
	return i.Config.ReplicationFactor.Load() > 1
}

func (i *Index) asyncReplicationEnabled() bool {
	i.asyncReplicationLock.RLock()
	defer i.asyncReplicationLock.RUnlock()

	return i.replicationEnabled() && i.Config.AsyncReplicationEnabled
}

// parseDateFieldsInProps checks the schema for the current class for which
// fields are date fields, then - if they are set - parses them accordingly.
// Works for both date and date[].
func (i *Index) parseDateFieldsInProps(props interface{}) error {
	if props == nil {
		return nil
	}

	propMap, ok := props.(map[string]interface{})
	if !ok {
		// don't know what to do with this
		return nil
	}

	c := i.getSchema.ReadOnlyClass(i.Config.ClassName.String())
	if c == nil {
		return fmt.Errorf("class %s not found in schema", i.Config.ClassName)
	}

	for _, prop := range c.Properties {
		if prop.DataType[0] == string(schema.DataTypeDate) {
			raw, ok := propMap[prop.Name]
			if !ok {
				// prop is not set, nothing to do
				continue
			}

			parsed, err := parseAsStringToTime(raw)
			if err != nil {
				return errors.Wrapf(err, "time prop %q", prop.Name)
			}

			propMap[prop.Name] = parsed
		}

		if prop.DataType[0] == string(schema.DataTypeDateArray) {
			raw, ok := propMap[prop.Name]
			if !ok {
				// prop is not set, nothing to do
				continue
			}

			asSlice, ok := raw.([]string)
			if !ok {
				return errors.Errorf("parse as time array, expected []interface{} got %T",
					raw)
			}
			parsedSlice := make([]interface{}, len(asSlice))
			for j := range asSlice {
				parsed, err := parseAsStringToTime(interface{}(asSlice[j]))
				if err != nil {
					return errors.Wrapf(err, "time array prop %q at pos %d", prop.Name, j)
				}

				parsedSlice[j] = parsed
			}
			propMap[prop.Name] = parsedSlice

		}
	}

	return nil
}

func parseAsStringToTime(in interface{}) (time.Time, error) {
	var parsed time.Time
	var err error

	asString, ok := in.(string)
	if !ok {
		return parsed, errors.Errorf("parse as time, expected string got %T", in)
	}

	parsed, err = time.Parse(time.RFC3339, asString)
	if err != nil {
		return parsed, err
	}

	return parsed, nil
}

// return value []error gives the error for the index with the positions
// matching the inputs
func (i *Index) putObjectBatch(ctx context.Context, objects []*storobj.Object,
	replProps *additional.ReplicationProperties, schemaVersion uint64,
) []error {
	type objsAndPos struct {
		objects []*storobj.Object
		pos     []int
	}
	out := make([]error, len(objects))
	if i.replicationEnabled() && replProps == nil {
		replProps = defaultConsistency()
	}

	byShard := map[string]objsAndPos{}
	// get all tenants shards
	tenants := make([]string, len(objects))
	tenantsStatus := map[string]string{}
	var err error
	for _, obj := range objects {
		if obj.Object.Tenant == "" {
			continue
		}
		tenants = append(tenants, obj.Object.Tenant)
	}

	if len(tenants) > 0 {
		tenantsStatus, err = i.getSchema.TenantsShards(ctx, i.Config.ClassName.String(), tenants...)
		if err != nil {
			return []error{err}
		}
	}

	for pos, obj := range objects {
		if err := i.validateMultiTenancy(obj.Object.Tenant); err != nil {
			out[pos] = err
			continue
		}
		shardName, err := i.determineObjectShardByStatus(ctx, obj.ID(), obj.Object.Tenant, tenantsStatus)
		if err != nil {
			out[pos] = err
			continue
		}

		group := byShard[shardName]
		group.objects = append(group.objects, obj)
		group.pos = append(group.pos, pos)
		byShard[shardName] = group
	}

	wg := &sync.WaitGroup{}
	for shardName, group := range byShard {
		shardName := shardName
		group := group
		wg.Add(1)
		f := func() {
			defer wg.Done()

			defer func() {
				err := recover()
				if err != nil {
					for pos := range group.pos {
						out[pos] = fmt.Errorf("an unexpected error occurred: %s", err)
					}
					fmt.Fprintf(os.Stderr, "panic: %s\n", err)
					entsentry.Recover(err)
					debug.PrintStack()
				}
			}()
			var errs []error
			if replProps != nil {
				errs = i.replicator.PutObjects(ctx, shardName, group.objects,
					replica.ConsistencyLevel(replProps.ConsistencyLevel), schemaVersion)
			} else {
				shard, release, err := i.GetShard(ctx, shardName)
				if err != nil {
					errs = []error{err}
				} else if shard != nil {
					i.shardTransferMutex.RLockGuard(func() error {
						defer release()
						errs = shard.PutObjectBatch(ctx, group.objects)
						return nil
					})
				} else {
					errs = i.remote.BatchPutObjects(ctx, shardName, group.objects, schemaVersion)
				}
			}

			for i, err := range errs {
				desiredPos := group.pos[i]
				out[desiredPos] = err
			}
		}
		enterrors.GoWrapper(f, i.logger)
	}

	wg.Wait()

	return out
}

func duplicateErr(in error, count int) []error {
	out := make([]error, count)
	for i := range out {
		out[i] = in
	}

	return out
}

func (i *Index) IncomingBatchPutObjects(ctx context.Context, shardName string,
	objects []*storobj.Object, schemaVersion uint64,
) []error {
	i.shardTransferMutex.RLock()
	defer i.shardTransferMutex.RUnlock()

	// This is a bit hacky, the problem here is that storobj.Parse() currently
	// misses date fields as it has no way of knowing that a date-formatted
	// string was actually a date type. However, adding this functionality to
	// Parse() would break a lot of code, because it currently
	// schema-independent. To find out if a field is a date or date[], we need to
	// involve the schema, thus why we are doing it here. This was discovered as
	// part of https://github.com/weaviate/weaviate/issues/1775
	for j := range objects {
		if err := i.parseDateFieldsInProps(objects[j].Object.Properties); err != nil {
			return duplicateErr(err, len(objects))
		}
	}

	shard, release, err := i.getOrInitShard(ctx, shardName)
	if err != nil {
		return duplicateErr(err, len(objects))
	}
	defer release()

	return shard.PutObjectBatch(ctx, objects)
}

// return value map[int]error gives the error for the index as it received it
func (i *Index) AddReferencesBatch(ctx context.Context, refs objects.BatchReferences,
	replProps *additional.ReplicationProperties, schemaVersion uint64,
) []error {
	type refsAndPos struct {
		refs objects.BatchReferences
		pos  []int
	}
	if i.replicationEnabled() && replProps == nil {
		replProps = defaultConsistency()
	}

	byShard := map[string]refsAndPos{}
	out := make([]error, len(refs))

	for pos, ref := range refs {
		if err := i.validateMultiTenancy(ref.Tenant); err != nil {
			out[pos] = err
			continue
		}
		shardName, err := i.determineObjectShard(ctx, ref.From.TargetID, ref.Tenant)
		if err != nil {
			out[pos] = err
			continue
		}

		group := byShard[shardName]
		group.refs = append(group.refs, ref)
		group.pos = append(group.pos, pos)
		byShard[shardName] = group
	}

	for shardName, group := range byShard {
		var errs []error
		if i.replicationEnabled() {
			errs = i.replicator.AddReferences(ctx, shardName, group.refs, replica.ConsistencyLevel(replProps.ConsistencyLevel), schemaVersion)
		} else {
			shard, release, err := i.GetShard(ctx, shardName)
			if err != nil {
				errs = duplicateErr(err, len(group.refs))
			} else if shard != nil {
				i.shardTransferMutex.RLockGuard(func() error {
					defer release()
					errs = shard.AddReferencesBatch(ctx, group.refs)
					return nil
				})
			} else {
				errs = i.remote.BatchAddReferences(ctx, shardName, group.refs, schemaVersion)
			}
		}

		for i, err := range errs {
			desiredPos := group.pos[i]
			out[desiredPos] = err
		}
	}

	return out
}

func (i *Index) IncomingBatchAddReferences(ctx context.Context, shardName string,
	refs objects.BatchReferences, schemaVersion uint64,
) []error {
	i.shardTransferMutex.RLock()
	defer i.shardTransferMutex.RUnlock()

	shard, release, err := i.getOrInitShard(ctx, shardName)
	if err != nil {
		return duplicateErr(err, len(refs))
	}
	defer release()

	return shard.AddReferencesBatch(ctx, refs)
}

func (i *Index) objectByID(ctx context.Context, id strfmt.UUID,
	props search.SelectProperties, addl additional.Properties,
	replProps *additional.ReplicationProperties, tenant string,
) (*storobj.Object, error) {
	if err := i.validateMultiTenancy(tenant); err != nil {
		return nil, err
	}

	shardName, err := i.determineObjectShard(ctx, id, tenant)
	if err != nil {
		switch err.(type) {
		case objects.ErrMultiTenancy:
			return nil, objects.NewErrMultiTenancy(fmt.Errorf("determine shard: %w", err))
		default:
			return nil, objects.NewErrInvalidUserInput("determine shard: %v", err)
		}
	}

	var obj *storobj.Object

	if i.replicationEnabled() {
		if replProps == nil {
			replProps = defaultConsistency()
		}
		if replProps.NodeName != "" {
			obj, err = i.replicator.NodeObject(ctx, replProps.NodeName, shardName, id, props, addl)
		} else {
			obj, err = i.replicator.GetOne(ctx,
				replica.ConsistencyLevel(replProps.ConsistencyLevel), shardName, id, props, addl)
		}
		return obj, err
	}

	shard, release, err := i.GetShard(ctx, shardName)
	if err != nil {
		return obj, err
	}

	if shard != nil {
		defer release()
		if obj, err = shard.ObjectByID(ctx, id, props, addl); err != nil {
			return obj, fmt.Errorf("get local object: shard=%s: %w", shardName, err)
		}
	} else {
		if obj, err = i.remote.GetObject(ctx, shardName, id, props, addl); err != nil {
			return obj, fmt.Errorf("get remote object: shard=%s: %w", shardName, err)
		}
	}

	return obj, nil
}

func (i *Index) IncomingGetObject(ctx context.Context, shardName string,
	id strfmt.UUID, props search.SelectProperties,
	additional additional.Properties,
) (*storobj.Object, error) {
	shard, release, err := i.getOrInitShard(ctx, shardName)
	if err != nil {
		return nil, err
	}
	defer release()

	if shard.GetStatus() == storagestate.StatusLoading {
		return nil, enterrors.NewErrUnprocessable(fmt.Errorf("local %s shard is not ready", shardName))
	}

	return shard.ObjectByID(ctx, id, props, additional)
}

func (i *Index) IncomingMultiGetObjects(ctx context.Context, shardName string,
	ids []strfmt.UUID,
) ([]*storobj.Object, error) {
	shard, release, err := i.getOrInitShard(ctx, shardName)
	if err != nil {
		return nil, err
	}
	defer release()

	if shard.GetStatus() == storagestate.StatusLoading {
		return nil, enterrors.NewErrUnprocessable(fmt.Errorf("local %s shard is not ready", shardName))
	}

	return shard.MultiObjectByID(ctx, wrapIDsInMulti(ids))
}

func (i *Index) multiObjectByID(ctx context.Context,
	query []multi.Identifier, tenant string,
) ([]*storobj.Object, error) {
	if err := i.validateMultiTenancy(tenant); err != nil {
		return nil, err
	}

	type idsAndPos struct {
		ids []multi.Identifier
		pos []int
	}

	byShard := map[string]idsAndPos{}
	for pos, id := range query {
		shardName, err := i.determineObjectShard(ctx, strfmt.UUID(id.ID), tenant)
		if err != nil {
			return nil, objects.NewErrInvalidUserInput("determine shard: %v", err)
		}

		group := byShard[shardName]
		group.ids = append(group.ids, id)
		group.pos = append(group.pos, pos)
		byShard[shardName] = group
	}

	out := make([]*storobj.Object, len(query))

	for shardName, group := range byShard {
		var objects []*storobj.Object
		var err error

		shard, release, err := i.GetShard(ctx, shardName)
		if err != nil {
			return nil, err
		} else if shard != nil {
			defer release()
			objects, err = shard.MultiObjectByID(ctx, group.ids)
			if err != nil {
				return nil, errors.Wrapf(err, "local shard %s", shardId(i.ID(), shardName))
			}
		} else {
			objects, err = i.remote.MultiGetObjects(ctx, shardName, extractIDsFromMulti(group.ids))
			if err != nil {
				return nil, errors.Wrapf(err, "remote shard %s", shardName)
			}
		}

		for i, obj := range objects {
			desiredPos := group.pos[i]
			out[desiredPos] = obj
		}
	}

	return out, nil
}

func extractIDsFromMulti(in []multi.Identifier) []strfmt.UUID {
	out := make([]strfmt.UUID, len(in))

	for i, id := range in {
		out[i] = strfmt.UUID(id.ID)
	}

	return out
}

func wrapIDsInMulti(in []strfmt.UUID) []multi.Identifier {
	out := make([]multi.Identifier, len(in))

	for i, id := range in {
		out[i] = multi.Identifier{ID: string(id)}
	}

	return out
}

func (i *Index) exists(ctx context.Context, id strfmt.UUID,
	replProps *additional.ReplicationProperties, tenant string,
) (bool, error) {
	if err := i.validateMultiTenancy(tenant); err != nil {
		return false, err
	}

	shardName, err := i.determineObjectShard(ctx, id, tenant)
	if err != nil {
		switch err.(type) {
		case objects.ErrMultiTenancy:
			return false, objects.NewErrMultiTenancy(fmt.Errorf("determine shard: %w", err))
		default:
			return false, objects.NewErrInvalidUserInput("determine shard: %v", err)
		}
	}

	var exists bool
	if i.replicationEnabled() {
		if replProps == nil {
			replProps = defaultConsistency()
		}
		cl := replica.ConsistencyLevel(replProps.ConsistencyLevel)
		return i.replicator.Exists(ctx, cl, shardName, id)
	}

	shard, release, err := i.GetShard(ctx, shardName)
	if err != nil {
		return exists, err
	}

	if shard != nil {
		defer release()
		exists, err = shard.Exists(ctx, id)
		if err != nil {
			err = fmt.Errorf("exists locally: shard=%q: %w", shardName, err)
		}
	} else {
		exists, err = i.remote.Exists(ctx, shardName, id)
		if err != nil {
			owner, _ := i.getSchema.ShardOwner(i.Config.ClassName.String(), shardName)
			err = fmt.Errorf("exists remotely: shard=%q owner=%q: %w", shardName, owner, err)
		}
	}

	return exists, err
}

func (i *Index) IncomingExists(ctx context.Context, shardName string,
	id strfmt.UUID,
) (bool, error) {
	shard, release, err := i.getOrInitShard(ctx, shardName)
	if err != nil {
		return false, err
	}
	defer release()

	if shard.GetStatus() == storagestate.StatusLoading {
		return false, enterrors.NewErrUnprocessable(fmt.Errorf("local %s shard is not ready", shardName))
	}

	return shard.Exists(ctx, id)
}

func (i *Index) objectSearch(ctx context.Context, limit int, filters *filters.LocalFilter,
	keywordRanking *searchparams.KeywordRanking, sort []filters.Sort, cursor *filters.Cursor,
	addlProps additional.Properties, replProps *additional.ReplicationProperties, tenant string, autoCut int,
) ([]*storobj.Object, []float32, error) {
	if err := i.validateMultiTenancy(tenant); err != nil {
		return nil, nil, err
	}

	shardNames, err := i.targetShardNames(ctx, tenant)
	if err != nil || len(shardNames) == 0 {
		return nil, nil, err
	}

	// If the request is a BM25F with no properties selected, use all possible properties
	if keywordRanking != nil && keywordRanking.Type == "bm25" && len(keywordRanking.Properties) == 0 {

		cl := i.getSchema.ReadOnlyClass(i.Config.ClassName.String())
		if cl == nil {
			return nil, nil, fmt.Errorf("class %s not found in schema", i.Config.ClassName)
		}

		propHash := cl.Properties
		// Get keys of hash
		for _, v := range propHash {
			if inverted.PropertyHasSearchableIndex(i.getSchema.ReadOnlyClass(i.Config.ClassName.String()), v.Name) {
				keywordRanking.Properties = append(keywordRanking.Properties, v.Name)
			}
		}

		// WEAVIATE-471 - error if we can't find a property to search
		if len(keywordRanking.Properties) == 0 {
			return nil, []float32{}, errors.New(
				"No properties provided, and no indexed properties found in class")
		}
	}

	outObjects, outScores, err := i.objectSearchByShard(ctx, limit,
		filters, keywordRanking, sort, cursor, addlProps, shardNames)
	if err != nil {
		return nil, nil, err
	}

	if len(outObjects) == len(outScores) {
		if keywordRanking != nil && keywordRanking.Type == "bm25" {
			for ii := range outObjects {
				oo := outObjects[ii]

				if oo.AdditionalProperties() == nil {
					oo.Object.Additional = make(map[string]interface{})
				}

				// Additional score is filled in by the top level function

				// Collect all keys starting with "BM25F" and add them to the Additional
				if keywordRanking.AdditionalExplanations {
					explainScore := ""
					for k, v := range oo.Object.Additional {
						if strings.HasPrefix(k, "BM25F") {

							explainScore = fmt.Sprintf("%v, %v:%v", explainScore, k, v)
							delete(oo.Object.Additional, k)
						}
					}
					oo.Object.Additional["explainScore"] = explainScore
				}
			}
		}
	}

	if len(sort) > 0 {
		if len(shardNames) > 1 {
			var err error
			outObjects, outScores, err = i.sort(outObjects, outScores, sort, limit)
			if err != nil {
				return nil, nil, errors.Wrap(err, "sort")
			}
		}
	} else if keywordRanking != nil {
		outObjects, outScores = i.sortKeywordRanking(outObjects, outScores)
	} else if len(shardNames) > 1 && !addlProps.ReferenceQuery {
		// sort only for multiple shards (already sorted for single)
		// and for not reference nested query (sort is applied for root query)
		outObjects, outScores = i.sortByID(outObjects, outScores)
	}

	if autoCut > 0 {
		cutOff := autocut.Autocut(outScores, autoCut)
		outObjects = outObjects[:cutOff]
		outScores = outScores[:cutOff]
	}

	// if this search was caused by a reference property
	// search, we should not limit the number of results.
	// for example, if the query contains a where filter
	// whose operator is `And`, and one of the operands
	// contains a path to a reference prop, the Search
	// caused by such a ref prop being limited can cause
	// the `And` to return no results where results would
	// be expected. we won't know that unless we search
	// and return all referenced object properties.
	if !addlProps.ReferenceQuery && len(outObjects) > limit {
		if len(outObjects) == len(outScores) {
			outScores = outScores[:limit]
		}
		outObjects = outObjects[:limit]
	}

	if i.replicationEnabled() {
		if replProps == nil {
			replProps = defaultConsistency(replica.One)
		}
		l := replica.ConsistencyLevel(replProps.ConsistencyLevel)
		err = i.replicator.CheckConsistency(ctx, l, outObjects)
		if err != nil {
			i.logger.WithField("action", "object_search").
				Errorf("failed to check consistency of search results: %v", err)
		}
	}

	return outObjects, outScores, nil
}

func (i *Index) objectSearchByShard(ctx context.Context, limit int, filters *filters.LocalFilter,
	keywordRanking *searchparams.KeywordRanking, sort []filters.Sort, cursor *filters.Cursor,
	addlProps additional.Properties, shards []string,
) ([]*storobj.Object, []float32, error) {
	resultObjects, resultScores := objectSearchPreallocate(limit, shards)

	eg := enterrors.NewErrorGroupWrapper(i.logger, "filters:", filters)
	eg.SetLimit(_NUMCPU * 2)
	shardResultLock := sync.Mutex{}
	for _, shardName := range shards {
		shardName := shardName

		eg.Go(func() error {
			var (
				objs     []*storobj.Object
				scores   []float32
				nodeName string
				err      error
			)

			shard, release, err := i.GetShard(ctx, shardName)
			if err != nil {
				return err
			}

			if shard != nil {
				defer release()
				localCtx := helpers.InitSlowQueryDetails(ctx)
				helpers.AnnotateSlowQueryLog(localCtx, "is_coordinator", true)
				objs, scores, err = shard.ObjectSearch(localCtx, limit, filters, keywordRanking, sort, cursor, addlProps)
				if err != nil {
					return fmt.Errorf(
						"local shard object search %s: %w", shard.ID(), err)
				}
				nodeName = i.getSchema.NodeName()

			} else {

				i.logger.WithField("shardName", shardName).Debug("shard was not found locally, search for object remotely")

				objs, scores, nodeName, err = i.remote.SearchShard(
					ctx, shardName, nil, nil, limit, filters, keywordRanking,
					sort, cursor, nil, addlProps, i.replicationEnabled(), nil)
				if err != nil {
					return fmt.Errorf(
						"remote shard object search %s: %w", shardName, err)
				}
			}

			if i.replicationEnabled() {
				storobj.AddOwnership(objs, nodeName, shardName)
			}

			shardResultLock.Lock()
			resultObjects = append(resultObjects, objs...)
			resultScores = append(resultScores, scores...)
			shardResultLock.Unlock()

			return nil
		}, shardName)
	}
	if err := eg.Wait(); err != nil {
		return nil, nil, err
	}

	if len(resultObjects) == len(resultScores) {

		// Force a stable sort order by UUID

		type resultSortable struct {
			object *storobj.Object
			score  float32
		}
		objs := resultObjects
		scores := resultScores
		var results []resultSortable = make([]resultSortable, len(objs))
		for i := range objs {
			results[i] = resultSortable{
				object: objs[i],
				score:  scores[i],
			}
		}

		golangSort.Slice(results, func(i, j int) bool {
			if results[i].score == results[j].score {
				return results[i].object.Object.ID > results[j].object.Object.ID
			}

			return results[i].score > results[j].score
		})

		var finalObjs []*storobj.Object = make([]*storobj.Object, len(results))
		var finalScores []float32 = make([]float32, len(results))
		for i, result := range results {

			finalObjs[i] = result.object
			finalScores[i] = result.score
		}

		return finalObjs, finalScores, nil
	}

	return resultObjects, resultScores, nil
}

func (i *Index) sortByID(objects []*storobj.Object, scores []float32,
) ([]*storobj.Object, []float32) {
	return newIDSorter().sort(objects, scores)
}

func (i *Index) sortKeywordRanking(objects []*storobj.Object,
	scores []float32,
) ([]*storobj.Object, []float32) {
	return newScoresSorter().sort(objects, scores)
}

func (i *Index) sort(objects []*storobj.Object, scores []float32,
	sort []filters.Sort, limit int,
) ([]*storobj.Object, []float32, error) {
	return sorter.NewObjectsSorter(i.getSchema.ReadOnlyClass).
		Sort(objects, scores, limit, sort)
}

func (i *Index) mergeGroups(objects []*storobj.Object, dists []float32,
	groupBy *searchparams.GroupBy, limit, shardCount int,
) ([]*storobj.Object, []float32, error) {
	return newGroupMerger(objects, dists, groupBy).Do()
}

func (i *Index) singleLocalShardObjectVectorSearch(ctx context.Context, searchVectors [][]float32,
	targetVectors []string, dist float32, limit int, filters *filters.LocalFilter,
	sort []filters.Sort, groupBy *searchparams.GroupBy, additional additional.Properties,
	shard ShardLike, targetCombination *dto.TargetCombination,
) ([]*storobj.Object, []float32, error) {
	ctx = helpers.InitSlowQueryDetails(ctx)
	helpers.AnnotateSlowQueryLog(ctx, "is_coordinator", true)
	if shard.GetStatus() == storagestate.StatusLoading {
		return nil, nil, enterrors.NewErrUnprocessable(fmt.Errorf("local %s shard is not ready", shard.Name()))
	}
	res, resDists, err := shard.ObjectVectorSearch(
		ctx, searchVectors, targetVectors, dist, limit, filters, sort, groupBy, additional, targetCombination)
	if err != nil {
		return nil, nil, errors.Wrapf(err, "shard %s", shard.ID())
	}
	return res, resDists, nil
}

// to be called after validating multi-tenancy
func (i *Index) targetShardNames(ctx context.Context, tenant string) ([]string, error) {
	className := i.Config.ClassName.String()
	if !i.partitioningEnabled {
		return i.getSchema.CopyShardingState(className).AllPhysicalShards(), nil
	}

	if tenant == "" {
		return []string{}, objects.NewErrMultiTenancy(fmt.Errorf("tenant name is empty"))
	}

	tenantShards, err := i.getSchema.OptimisticTenantStatus(ctx, className, tenant)
	if err != nil {
		return nil, err
	}

	if tenantShards[tenant] != "" {
		if tenantShards[tenant] == models.TenantActivityStatusHOT {
			return []string{tenant}, nil
		}
		return []string{}, objects.NewErrMultiTenancy(fmt.Errorf("%w: '%s'", enterrors.ErrTenantNotActive, tenant))
	}
	return []string{}, objects.NewErrMultiTenancy(
		fmt.Errorf("%w: %q", enterrors.ErrTenantNotFound, tenant))
}

func (i *Index) objectVectorSearch(ctx context.Context, searchVectors [][]float32,
	targetVectors []string, dist float32, limit int, filters *filters.LocalFilter, sort []filters.Sort,
	groupBy *searchparams.GroupBy, additional additional.Properties,
	replProps *additional.ReplicationProperties, tenant string, targetCombination *dto.TargetCombination,
) ([]*storobj.Object, []float32, error) {
	if err := i.validateMultiTenancy(tenant); err != nil {
		return nil, nil, err
	}
	shardNames, err := i.targetShardNames(ctx, tenant)
	if err != nil || len(shardNames) == 0 {
		return nil, nil, err
	}

	if len(shardNames) == 1 && !i.Config.ForceFullReplicasSearch {
		shard, release, err := i.GetShard(ctx, shardNames[0])
		if err != nil {
			return nil, nil, err
		}

		if shard != nil {
			defer release()
			return i.singleLocalShardObjectVectorSearch(ctx, searchVectors, targetVectors, dist, limit, filters,
				sort, groupBy, additional, shard, targetCombination)
		}
	}

	// a limit of -1 is used to signal a search by distance. if that is
	// the case we have to adjust how we calculate the output capacity
	var shardCap int
	if limit < 0 {
		shardCap = len(shardNames) * hnsw.DefaultSearchByDistInitialLimit
	} else {
		shardCap = len(shardNames) * limit
	}

	eg := enterrors.NewErrorGroupWrapper(i.logger, "tenant:", tenant)
	eg.SetLimit(_NUMCPU * 2)
	m := &sync.Mutex{}

	out := make([]*storobj.Object, 0, shardCap)
	dists := make([]float32, 0, shardCap)
	for _, shardName := range shardNames {
		shardName := shardName
		eg.Go(func() error {
			shard, release, err := i.GetShard(ctx, shardName)
			if err != nil {
				return nil
			}

			if shard != nil {
				defer release()

				localCtx := helpers.InitSlowQueryDetails(ctx)
				helpers.AnnotateSlowQueryLog(localCtx, "is_coordinator", true)
				localShardResult, localShardScores, err := shard.ObjectVectorSearch(
					localCtx, searchVectors, targetVectors, dist, limit, filters, sort, groupBy, additional, targetCombination)
				if err != nil {
					return errors.Wrapf(err, "shard %s", shard.ID())
				}
				// Append result to out
				if i.replicationEnabled() {
					storobj.AddOwnership(localShardResult, i.getSchema.NodeName(), shardName)
				}
				m.Lock()
				out = append(out, localShardResult...)
				dists = append(dists, localShardScores...)
				m.Unlock()
			}

			// If we have no local shard or if we force the query to reach all replicas
			if shard == nil || i.Config.ForceFullReplicasSearch {
				if i.Config.ForceFullReplicasSearch {
					// Force a search on all the replicas for the shard
					remoteSearchResults, err := i.remote.SearchAllReplicas(ctx,
						i.logger, shardName, searchVectors, targetVectors, limit, filters,
						nil, sort, nil, groupBy, additional, i.replicationEnabled(), i.getSchema.NodeName(), targetCombination)
					// Only return an error if we failed to query remote shards AND we had no local shard to query
					if err != nil && shard == nil {
						return errors.Wrapf(err, "remote shard %s", shardName)
					}
					// Append the result of the search to the outgoing result
					for _, remoteShardResult := range remoteSearchResults {
						if i.replicationEnabled() {
							storobj.AddOwnership(remoteShardResult.Objects, remoteShardResult.Node, shardName)
						}
						m.Lock()
						out = append(out, remoteShardResult.Objects...)
						dists = append(dists, remoteShardResult.Scores...)
						m.Unlock()
					}
				} else {
					// Search only what is necessary
					remoteResult, remoteDists, nodeName, err := i.remote.SearchShard(ctx,
						shardName, searchVectors, targetVectors, limit, filters,
						nil, sort, nil, groupBy, additional, i.replicationEnabled(), targetCombination)
					if err != nil {
						return errors.Wrapf(err, "remote shard %s", shardName)
					}

					if i.replicationEnabled() {
						storobj.AddOwnership(remoteResult, nodeName, shardName)
					}
					m.Lock()
					out = append(out, remoteResult...)
					dists = append(dists, remoteDists...)
					m.Unlock()
				}
			}

			return nil
		}, shardName)
	}

	if err := eg.Wait(); err != nil {
		return nil, nil, err
	}

	// If we are force querying all replicas, we need to run deduplication on the result.
	if i.Config.ForceFullReplicasSearch {
		out, dists, err = searchResultDedup(out, dists)
		if err != nil {
			return nil, nil, fmt.Errorf("could not deduplicate result after full replicas search: %w", err)
		}
	}

	if len(shardNames) == 1 {
		return out, dists, nil
	}

	if len(shardNames) > 1 && groupBy != nil {
		return i.mergeGroups(out, dists, groupBy, limit, len(shardNames))
	}

	if len(shardNames) > 1 && len(sort) > 0 {
		return i.sort(out, dists, sort, limit)
	}

	out, dists = newDistancesSorter().sort(out, dists)
	if limit > 0 && len(out) > limit {
		out = out[:limit]
		dists = dists[:limit]
	}

	if i.replicationEnabled() {
		if replProps == nil {
			replProps = defaultConsistency(replica.One)
		}
		l := replica.ConsistencyLevel(replProps.ConsistencyLevel)
		err = i.replicator.CheckConsistency(ctx, l, out)
		if err != nil {
			i.logger.WithField("action", "object_vector_search").
				Errorf("failed to check consistency of search results: %v", err)
		}
	}

	return out, dists, nil
}

func (i *Index) IncomingSearch(ctx context.Context, shardName string,
	searchVectors [][]float32, targetVectors []string, distance float32, limit int,
	filters *filters.LocalFilter, keywordRanking *searchparams.KeywordRanking,
	sort []filters.Sort, cursor *filters.Cursor, groupBy *searchparams.GroupBy,
	additional additional.Properties, targetCombination *dto.TargetCombination,
) ([]*storobj.Object, []float32, error) {
	shard, release, err := i.getOrInitShard(ctx, shardName)
	if err != nil {
		return nil, nil, err
	}
	defer release()

	ctx = helpers.InitSlowQueryDetails(ctx)
	helpers.AnnotateSlowQueryLog(ctx, "is_coordinator", false)

	// Hacky fix here
	// shard.GetStatus() will force a lazy shard to load and we have usecases that rely on that behaviour that a search
	// will force a lazy loaded shard to load
	// However we also have cases (related to FORCE_FULL_REPLICAS_SEARCH) where we want to avoid waiting for a shard to
	// load, therefore we only call GetStatusNoLoad if replication is enabled -> another replica will be able to answer
	// the request and we want to exit early
	if i.replicationEnabled() && shard.GetStatusNoLoad() == storagestate.StatusLoading {
		return nil, nil, enterrors.NewErrUnprocessable(fmt.Errorf("local %s shard is not ready", shardName))
	} else {
		if shard.GetStatus() == storagestate.StatusLoading {
			// This effectively never happens with lazy loaded shard as GetStatus will wait for the lazy shard to load
			// and then status will never be "StatusLoading"
			return nil, nil, enterrors.NewErrUnprocessable(fmt.Errorf("local %s shard is not ready", shardName))
		}
	}

	if len(searchVectors) == 0 {
		res, scores, err := shard.ObjectSearch(ctx, limit, filters, keywordRanking, sort, cursor, additional)
		if err != nil {
			return nil, nil, err
		}

		return res, scores, nil
	}

	res, resDists, err := shard.ObjectVectorSearch(
		ctx, searchVectors, targetVectors, distance, limit, filters, sort, groupBy, additional, targetCombination)
	if err != nil {
		return nil, nil, errors.Wrapf(err, "shard %s", shard.ID())
	}

	return res, resDists, nil
}

func (i *Index) deleteObject(ctx context.Context, id strfmt.UUID,
	deletionTime time.Time, replProps *additional.ReplicationProperties, tenant string, schemaVersion uint64,
) error {
	if err := i.validateMultiTenancy(tenant); err != nil {
		return err
	}

	shardName, err := i.determineObjectShard(ctx, id, tenant)
	if err != nil {
		return objects.NewErrInvalidUserInput("determine shard: %v", err)
	}

	if i.replicationEnabled() {
		if replProps == nil {
			replProps = defaultConsistency()
		}
		cl := replica.ConsistencyLevel(replProps.ConsistencyLevel)
		if err := i.replicator.DeleteObject(ctx, shardName, id, deletionTime, cl, schemaVersion); err != nil {
			return fmt.Errorf("replicate deletion: shard=%q %w", shardName, err)
		}
		return nil
	}

	// no replication, remote shard (or local not yet inited)
	shard, release, err := i.GetShard(ctx, shardName)
	if err != nil {
		return err
	}

	if shard == nil {
		if err := i.remote.DeleteObject(ctx, shardName, id, deletionTime, schemaVersion); err != nil {
			return fmt.Errorf("delete remote object: shard=%q: %w", shardName, err)
		}
		return nil
	}
	defer release()

	// no replication, local shard
<<<<<<< HEAD
	i.shardTransferMutex.RLock()
	defer i.shardTransferMutex.RUnlock()
	if err = shard.DeleteObject(ctx, id); err != nil {
=======
	i.backupMutex.RLock()
	defer i.backupMutex.RUnlock()

	if err = shard.DeleteObject(ctx, id, deletionTime); err != nil {
>>>>>>> cf16e11f
		return fmt.Errorf("delete local object: shard=%q: %w", shardName, err)
	}
	return nil
}

func (i *Index) IncomingDeleteObject(ctx context.Context, shardName string,
	id strfmt.UUID, deletionTime time.Time, schemaVersion uint64,
) error {
	i.shardTransferMutex.RLock()
	defer i.shardTransferMutex.RUnlock()

	shard, release, err := i.getOrInitShard(ctx, shardName)
	if err != nil {
		return err
	}
	defer release()

	return shard.DeleteObject(ctx, id, deletionTime)
}

func (i *Index) getClass() *models.Class {
	className := i.Config.ClassName.String()
	return i.getSchema.ReadOnlyClass(className)
}

// Intended to run on "receiver" nodes, where local shard
// is expected to exist and be active
// Method first tries to get shard from Index::shards map,
// or inits shard and adds it to the map if shard was not found
func (i *Index) initLocalShard(ctx context.Context, shardName string) error {
	return i.initLocalShardWithForcedLoading(ctx, i.getClass(), shardName, false)
}

func (i *Index) loadLocalShard(ctx context.Context, shardName string) error {
	return i.initLocalShardWithForcedLoading(ctx, i.getClass(), shardName, true)
}

func (i *Index) initLocalShardWithForcedLoading(ctx context.Context, class *models.Class, shardName string, mustLoad bool) error {
	i.closeLock.RLock()
	defer i.closeLock.RUnlock()

	if i.closed {
		return errAlreadyShutdown
	}

	// make sure same shard is not inited in parallel
	i.shardCreateLocks.Lock(shardName)
	defer i.shardCreateLocks.Unlock(shardName)

	// check if created in the meantime by concurrent call
	if shard := i.shards.Load(shardName); shard != nil {
		if mustLoad {
			lazyShard, ok := shard.(*LazyLoadShard)
			if ok {
				return lazyShard.Load(ctx)
			}
		}

		return nil
	}

	disableLazyLoad := mustLoad || i.Config.DisableLazyLoadShards

	shard, err := i.initShard(ctx, shardName, class, i.metrics.baseMetrics, disableLazyLoad)
	if err != nil {
		return err
	}

	i.shards.Store(shardName, shard)

	return nil
}

func (i *Index) GetShard(ctx context.Context, shardName string) (
	shard ShardLike, release func(), err error,
) {
	return i.getOptInitLocalShard(ctx, shardName, false)
}

func (i *Index) getOrInitShard(ctx context.Context, shardName string) (
	shard ShardLike, release func(), err error,
) {
	return i.getOptInitLocalShard(ctx, shardName, true)
}

// getOptInitLocalShard returns the local shard with the given name.
// It is ensured that the returned instance is a fully loaded shard if ensureInit is set to true.
// The returned shard may be a lazy shard instance or nil if the shard hasn't yet been initialized.
// The returned shard cannot be closed until release is called.
func (i *Index) getOptInitLocalShard(ctx context.Context, shardName string, ensureInit bool) (
	shard ShardLike, release func(), err error,
) {
	i.closeLock.RLock()
	defer i.closeLock.RUnlock()

	if i.closed {
		return nil, func() {}, errAlreadyShutdown
	}

	// make sure same shard is not inited in parallel
	i.shardCreateLocks.Lock(shardName)
	defer i.shardCreateLocks.Unlock(shardName)

	// check if created in the meantime by concurrent call
	shard = i.shards.Load(shardName)
	if shard == nil {
		if !ensureInit {
			return nil, func() {}, nil
		}

		className := i.Config.ClassName.String()
		class := i.getSchema.ReadOnlyClass(className)

		shard, err = i.initShard(ctx, shardName, class, i.metrics.baseMetrics, true)
		if err != nil {
			return nil, func() {}, err
		}

		i.shards.Store(shardName, shard)
	}

	release, err = shard.preventShutdown()
	if err != nil {
		return nil, func() {}, fmt.Errorf("get/init local shard %q, no shutdown: %w", shardName, err)
	}

	return shard, release, nil
}

func (i *Index) mergeObject(ctx context.Context, merge objects.MergeDocument,
	replProps *additional.ReplicationProperties, tenant string, schemaVersion uint64,
) error {
	if err := i.validateMultiTenancy(tenant); err != nil {
		return err
	}

	shardName, err := i.determineObjectShard(ctx, merge.ID, tenant)
	if err != nil {
		return objects.NewErrInvalidUserInput("determine shard: %v", err)
	}

	if i.replicationEnabled() {
		if replProps == nil {
			replProps = defaultConsistency()
		}
		cl := replica.ConsistencyLevel(replProps.ConsistencyLevel)
		if err := i.replicator.MergeObject(ctx, shardName, &merge, cl, schemaVersion); err != nil {
			return fmt.Errorf("replicate single update: %w", err)
		}
		return nil
	}

	// no replication, remote shard (or local not yet inited)
	shard, release, err := i.GetShard(ctx, shardName)
	if err != nil {
		return err
	}

	if shard == nil {
		if err := i.remote.MergeObject(ctx, shardName, merge, schemaVersion); err != nil {
			return fmt.Errorf("update remote object: shard=%q: %w", shardName, err)
		}
		return nil
	}
	defer release()

	// no replication, local shard
	i.shardTransferMutex.RLock()
	defer i.shardTransferMutex.RUnlock()
	if err = shard.MergeObject(ctx, merge); err != nil {
		return fmt.Errorf("update local object: shard=%q: %w", shardName, err)
	}

	return nil
}

func (i *Index) IncomingMergeObject(ctx context.Context, shardName string,
	mergeDoc objects.MergeDocument, schemaVersion uint64,
) error {
	i.shardTransferMutex.RLock()
	defer i.shardTransferMutex.RUnlock()

	shard, release, err := i.getOrInitShard(ctx, shardName)
	if err != nil {
		return err
	}
	defer release()

	return shard.MergeObject(ctx, mergeDoc)
}

func (i *Index) aggregate(ctx context.Context,
	params aggregation.Params, modules *modules.Provider,
) (*aggregation.Result, error) {
	if err := i.validateMultiTenancy(params.Tenant); err != nil {
		return nil, err
	}

	shardNames, err := i.targetShardNames(ctx, params.Tenant)
	if err != nil || len(shardNames) == 0 {
		return nil, err
	}

	results := make([]*aggregation.Result, len(shardNames))
	for j, shardName := range shardNames {
		var err error
		var res *aggregation.Result

		var shard ShardLike
		var release func()
		shard, release, err = i.GetShard(ctx, shardName)
		if err == nil {
			if shard != nil {
				func() {
					defer release()
					res, err = shard.Aggregate(ctx, params, modules)
				}()
			} else {
				res, err = i.remote.Aggregate(ctx, shardName, params)
			}
		}

		if err != nil {
			return nil, errors.Wrapf(err, "shard %s", shardName)
		}

		results[j] = res
	}

	return aggregator.NewShardCombiner().Do(results), nil
}

func (i *Index) IncomingAggregate(ctx context.Context, shardName string,
	params aggregation.Params, mods interface{},
) (*aggregation.Result, error) {
	shard, release, err := i.getOrInitShard(ctx, shardName)
	if err != nil {
		return nil, err
	}
	defer release()

	if shard.GetStatus() == storagestate.StatusLoading {
		return nil, enterrors.NewErrUnprocessable(fmt.Errorf("local %s shard is not ready", shardName))
	}

	return shard.Aggregate(ctx, params, mods.(*modules.Provider))
}

func (i *Index) drop() error {
	i.shardTransferMutex.RLock()
	defer i.shardTransferMutex.RUnlock()

	i.closeLock.Lock()
	defer i.closeLock.Unlock()

	if i.closed {
		return errAlreadyShutdown
	}

	i.closed = true

	i.closingCancel()

	eg := enterrors.NewErrorGroupWrapper(i.logger)
	eg.SetLimit(_NUMCPU * 2)
	fields := logrus.Fields{"action": "drop_shard", "class": i.Config.ClassName}
	dropShard := func(name string, shard ShardLike) error {
		if shard == nil {
			return nil
		}
		eg.Go(func() error {
			if err := shard.drop(); err != nil {
				logrus.WithFields(fields).WithField("id", shard.ID()).Error(err)
			}
			return nil
		})
		return nil
	}

	i.shards.Range(dropShard)
	if err := eg.Wait(); err != nil {
		return err
	}

	// Dropping the shards only unregisters the shards callbacks, but we still
	// need to stop the cycle managers that those shards used to register with.
	ctx, cancel := context.WithTimeout(context.Background(), 60*time.Second)
	defer cancel()
	i.logger.WithFields(logrus.Fields{
		"action":   "drop_index",
		"duration": 60 * time.Second,
	}).Debug("context.WithTimeout")

	if err := i.stopCycleManagers(ctx, "drop"); err != nil {
		return err
	}

	return os.RemoveAll(i.path())
}

func (i *Index) dropShards(names []string) error {
	i.shardTransferMutex.RLock()
	defer i.shardTransferMutex.RUnlock()

	i.closeLock.RLock()
	defer i.closeLock.RUnlock()

	if i.closed {
		return errAlreadyShutdown
	}

	ec := errorcompounder.New()
	eg := enterrors.NewErrorGroupWrapper(i.logger)
	eg.SetLimit(_NUMCPU * 2)

	for _, name := range names {
		name := name
		eg.Go(func() error {
			i.shardCreateLocks.Lock(name)
			defer i.shardCreateLocks.Unlock(name)

			shard, ok := i.shards.LoadAndDelete(name)
			if !ok {
				return nil // shard already does not exist (or inactive)
			}

			if err := shard.drop(); err != nil {
				ec.Add(err)
				i.logger.WithField("action", "drop_shard").
					WithField("shard", shard.ID()).Error(err)
			}

			return nil
		})
	}

	eg.Wait()
	return ec.ToError()
}

func (i *Index) dropCloudShards(ctx context.Context, cloud modulecapabilities.OffloadCloud, names []string, nodeId string) error {
	i.shardTransferMutex.RLock()
	defer i.shardTransferMutex.RUnlock()

	i.closeLock.RLock()
	defer i.closeLock.RUnlock()

	if i.closed {
		return errAlreadyShutdown
	}

	ec := &errorcompounder.ErrorCompounder{}
	eg := enterrors.NewErrorGroupWrapper(i.logger)
	eg.SetLimit(_NUMCPU * 2)

	for _, name := range names {
		name := name
		eg.Go(func() error {
			i.shardCreateLocks.Lock(name)
			defer i.shardCreateLocks.Unlock(name)

			if err := cloud.Delete(ctx, i.ID(), name, nodeId); err != nil {
				ec.Add(err)
				i.logger.WithField("action", "cloud_drop_shard").
					WithField("shard", name).Error(err)
			}
			return nil
		})
	}

	eg.Wait()
	return ec.ToError()
}

func (i *Index) Shutdown(ctx context.Context) error {
	i.shardTransferMutex.RLock()
	defer i.shardTransferMutex.RUnlock()

	i.closeLock.Lock()
	defer i.closeLock.Unlock()

	if i.closed {
		return errAlreadyShutdown
	}

	i.closed = true

	i.closingCancel()

	// TODO allow every resource cleanup to run, before returning early with error
	if err := i.shards.RangeConcurrently(i.logger, func(name string, shard ShardLike) error {
		if err := shard.Shutdown(ctx); err != nil {
			if !errors.Is(err, errAlreadyShutdown) {
				return errors.Wrapf(err, "shutdown shard %q", name)
			}
			i.logger.WithField("shard", shard.Name()).Debug("was already shut or dropped")
		}
		return nil
	}); err != nil {
		return err
	}
	if err := i.stopCycleManagers(ctx, "shutdown"); err != nil {
		return err
	}

	return nil
}

func (i *Index) stopCycleManagers(ctx context.Context, usecase string) error {
	if err := i.cycleCallbacks.compactionCycle.StopAndWait(ctx); err != nil {
		return fmt.Errorf("%s: stop compaction cycle: %w", usecase, err)
	}
	if err := i.cycleCallbacks.flushCycle.StopAndWait(ctx); err != nil {
		return fmt.Errorf("%s: stop flush cycle: %w", usecase, err)
	}
	if err := i.cycleCallbacks.vectorCommitLoggerCycle.StopAndWait(ctx); err != nil {
		return fmt.Errorf("%s: stop vector commit logger cycle: %w", usecase, err)
	}
	if err := i.cycleCallbacks.vectorTombstoneCleanupCycle.StopAndWait(ctx); err != nil {
		return fmt.Errorf("%s: stop vector tombstone cleanup cycle: %w", usecase, err)
	}
	if err := i.cycleCallbacks.geoPropsCommitLoggerCycle.StopAndWait(ctx); err != nil {
		return fmt.Errorf("%s: stop geo props commit logger cycle: %w", usecase, err)
	}
	if err := i.cycleCallbacks.geoPropsTombstoneCleanupCycle.StopAndWait(ctx); err != nil {
		return fmt.Errorf("%s: stop geo props tombstone cleanup cycle: %w", usecase, err)
	}
	return nil
}

func (i *Index) shardState() *sharding.State {
	return i.getSchema.CopyShardingState(i.Config.ClassName.String())
}

func (i *Index) getShardsQueueSize(ctx context.Context, tenant string) (map[string]int64, error) {
	shardsQueueSize := make(map[string]int64)

	// TODO-RAFT should be strongly consistent?
	shardNames := i.shardState().AllPhysicalShards()

	for _, shardName := range shardNames {
		if tenant != "" && shardName != tenant {
			continue
		}
		var err error
		var size int64
		var shard ShardLike
		var release func()

		shard, release, err = i.GetShard(ctx, shardName)
		if err == nil {
			if shard != nil {
				func() {
					defer release()
					if shard.hasTargetVectors() {
						for _, queue := range shard.Queues() {
							size += queue.Size()
						}
					} else {
						size = shard.Queue().Size()
					}
				}()
			} else {
				size, err = i.remote.GetShardQueueSize(ctx, shardName)
			}
		}

		if err != nil {
			return nil, errors.Wrapf(err, "shard %s", shardName)
		}

		shardsQueueSize[shardName] = size
	}

	return shardsQueueSize, nil
}

func (i *Index) IncomingGetShardQueueSize(ctx context.Context, shardName string) (int64, error) {
	shard, release, err := i.getOrInitShard(ctx, shardName)
	if err != nil {
		return 0, err
	}
	defer release()

	if shard.GetStatus() == storagestate.StatusLoading {
		return 0, enterrors.NewErrUnprocessable(fmt.Errorf("local %s shard is not ready", shardName))
	}
	if !shard.hasTargetVectors() {
		return shard.Queue().Size(), nil
	}
	size := int64(0)
	for _, queue := range shard.Queues() {
		size += queue.Size()
	}
	return size, nil
}

func (i *Index) getShardsStatus(ctx context.Context, tenant string) (map[string]string, error) {
	shardsStatus := make(map[string]string)

	// TODO-RAFT should be strongly consistent?
	shardState := i.getSchema.CopyShardingState(i.Config.ClassName.String())
	shardNames := shardState.AllPhysicalShards()

	for _, shardName := range shardNames {
		if tenant != "" && shardName != tenant {
			continue
		}
		var err error
		var status string
		var shard ShardLike
		var release func()

		shard, release, err = i.GetShard(ctx, shardName)
		if err == nil {
			if shard != nil {
				func() {
					defer release()
					status = shard.GetStatus().String()
				}()
			} else {
				status, err = i.remote.GetShardStatus(ctx, shardName)
			}
		}

		if err != nil {
			return nil, errors.Wrapf(err, "shard %s", shardName)
		}

		shardsStatus[shardName] = status
	}

	return shardsStatus, nil
}

func (i *Index) IncomingGetShardStatus(ctx context.Context, shardName string) (string, error) {
	shard, release, err := i.getOrInitShard(ctx, shardName)
	if err != nil {
		return "", err
	}
	defer release()

	if shard.GetStatus() == storagestate.StatusLoading {
		return "", enterrors.NewErrUnprocessable(fmt.Errorf("local %s shard is not ready", shardName))
	}
	return shard.GetStatus().String(), nil
}

func (i *Index) updateShardStatus(ctx context.Context, shardName, targetStatus string, schemaVersion uint64) error {
	shard, release, err := i.GetShard(ctx, shardName)
	if err != nil {
		return err
	}
	if shard == nil {
		return i.remote.UpdateShardStatus(ctx, shardName, targetStatus, schemaVersion)
	}
	defer release()
	return shard.UpdateStatus(targetStatus)
}

func (i *Index) IncomingUpdateShardStatus(ctx context.Context, shardName, targetStatus string, schemaVersion uint64) error {
	shard, release, err := i.getOrInitShard(ctx, shardName)
	if err != nil {
		return err
	}
	defer release()

	return shard.UpdateStatus(targetStatus)
}

func (i *Index) findUUIDs(ctx context.Context,
	filters *filters.LocalFilter, tenant string, repl *additional.ReplicationProperties,
) (map[string][]strfmt.UUID, error) {
	before := time.Now()
	defer i.metrics.BatchDelete(before, "filter_total")

	if err := i.validateMultiTenancy(tenant); err != nil {
		return nil, err
	}

	className := i.Config.ClassName.String()

	shardNames, err := i.targetShardNames(ctx, tenant)
	if err != nil {
		return nil, err
	}

	results := make(map[string][]strfmt.UUID)
	for _, shardName := range shardNames {
		var shard ShardLike
		var release func()
		var err error

		if i.replicationEnabled() {
			if repl == nil {
				repl = defaultConsistency()
			}

			results[shardName], err = i.replicator.FindUUIDs(ctx, className, shardName, filters, replica.ConsistencyLevel(repl.ConsistencyLevel))
		} else {
			shard, release, err = i.GetShard(ctx, shardName)
			if err == nil {
				if shard != nil {
					func() {
						defer release()
						results[shardName], err = shard.FindUUIDs(ctx, filters)
					}()
				} else {
					results[shardName], err = i.remote.FindUUIDs(ctx, shardName, filters)
				}
			}
		}

		if err != nil {
			return nil, fmt.Errorf("find matching doc ids in shard %q: %w", shardName, err)
		}
	}

	return results, nil
}

func (i *Index) IncomingFindUUIDs(ctx context.Context, shardName string,
	filters *filters.LocalFilter,
) ([]strfmt.UUID, error) {
	shard, release, err := i.getOrInitShard(ctx, shardName)
	if err != nil {
		return nil, err
	}
	defer release()

	if shard.GetStatus() == storagestate.StatusLoading {
		return nil, enterrors.NewErrUnprocessable(fmt.Errorf("local %s shard is not ready", shardName))
	}

	return shard.FindUUIDs(ctx, filters)
}

func (i *Index) batchDeleteObjects(ctx context.Context, shardUUIDs map[string][]strfmt.UUID,
	deletionTime time.Time, dryRun bool, replProps *additional.ReplicationProperties, schemaVersion uint64,
) (objects.BatchSimpleObjects, error) {
	before := time.Now()
	defer i.metrics.BatchDelete(before, "delete_from_shards_total")

	type result struct {
		objs objects.BatchSimpleObjects
	}

	if i.replicationEnabled() && replProps == nil {
		replProps = defaultConsistency()
	}

	wg := &sync.WaitGroup{}
	ch := make(chan result, len(shardUUIDs))
	for shardName, uuids := range shardUUIDs {
		uuids := uuids
		shardName := shardName
		wg.Add(1)
		f := func() {
			defer wg.Done()

			var objs objects.BatchSimpleObjects
			if i.replicationEnabled() {
				objs = i.replicator.DeleteObjects(ctx, shardName, uuids, deletionTime,
					dryRun, replica.ConsistencyLevel(replProps.ConsistencyLevel), schemaVersion)
			} else {
				shard, release, err := i.GetShard(ctx, shardName)
				if err != nil {
					objs = objects.BatchSimpleObjects{
						objects.BatchSimpleObject{Err: err},
					}
				} else if shard != nil {
					i.shardTransferMutex.RLockGuard(func() error {
						defer release()
						objs = shard.DeleteObjectBatch(ctx, uuids, deletionTime, dryRun)
						return nil
					})
				} else {
					objs = i.remote.DeleteObjectBatch(ctx, shardName, uuids, deletionTime, dryRun, schemaVersion)
				}
			}

			ch <- result{objs}
		}
		enterrors.GoWrapper(f, i.logger)
	}

	wg.Wait()
	close(ch)

	var out objects.BatchSimpleObjects
	for res := range ch {
		out = append(out, res.objs...)
	}

	return out, nil
}

func (i *Index) IncomingDeleteObjectBatch(ctx context.Context, shardName string,
	uuids []strfmt.UUID, deletionTime time.Time, dryRun bool, schemaVersion uint64,
) objects.BatchSimpleObjects {
	i.shardTransferMutex.RLock()
	defer i.shardTransferMutex.RUnlock()

	shard, release, err := i.getOrInitShard(ctx, shardName)
	if err != nil {
		return objects.BatchSimpleObjects{
			objects.BatchSimpleObject{Err: err},
		}
	}
	defer release()

	return shard.DeleteObjectBatch(ctx, uuids, deletionTime, dryRun)
}

func defaultConsistency(l ...replica.ConsistencyLevel) *additional.ReplicationProperties {
	rp := &additional.ReplicationProperties{}
	if len(l) != 0 {
		rp.ConsistencyLevel = string(l[0])
	} else {
		rp.ConsistencyLevel = string(replica.Quorum)
	}
	return rp
}

func objectSearchPreallocate(limit int, shards []string) ([]*storobj.Object, []float32) {
	perShardLimit := config.DefaultQueryMaximumResults
	if perShardLimit > int64(limit) {
		perShardLimit = int64(limit)
	}
	capacity := perShardLimit * int64(len(shards))
	objects := make([]*storobj.Object, 0, capacity)
	scores := make([]float32, 0, capacity)

	return objects, scores
}

func (i *Index) validateMultiTenancy(tenant string) error {
	if i.partitioningEnabled && tenant == "" {
		return objects.NewErrMultiTenancy(
			fmt.Errorf("class %s has multi-tenancy enabled, but request was without tenant", i.Config.ClassName),
		)
	} else if !i.partitioningEnabled && tenant != "" {
		return objects.NewErrMultiTenancy(
			fmt.Errorf("class %s has multi-tenancy disabled, but request was with tenant", i.Config.ClassName),
		)
	}
	return nil
}

func convertToVectorIndexConfig(config interface{}) schemaConfig.VectorIndexConfig {
	if config == nil {
		return nil
	}
	// in case legacy vector config was set as an empty map/object instead of nil
	if empty, ok := config.(map[string]interface{}); ok && len(empty) == 0 {
		return nil
	}
	return config.(schemaConfig.VectorIndexConfig)
}

func convertToVectorIndexConfigs(configs map[string]models.VectorConfig) map[string]schemaConfig.VectorIndexConfig {
	if len(configs) > 0 {
		vectorIndexConfigs := make(map[string]schemaConfig.VectorIndexConfig)
		for targetVector, vectorConfig := range configs {
			if vectorIndexConfig, ok := vectorConfig.VectorIndexConfig.(schemaConfig.VectorIndexConfig); ok {
				vectorIndexConfigs[targetVector] = vectorIndexConfig
			}
		}
		return vectorIndexConfigs
	}
	return nil
}

// IMPORTANT:
// DebugResetVectorIndex is intended to be used for debugging purposes only.
// It drops the selected vector index, creates a new one, then reindexes it in the background.
// This function assumes the node is not receiving any traffic besides the
// debug endpoints and that async indexing is enabled.
func (i *Index) DebugResetVectorIndex(ctx context.Context, shardName, targetVector string) error {
	shard, release, err := i.GetShard(ctx, shardName)
	if err != nil {
		return err
	}
	if shard == nil {
		return errors.New("shard not found")
	}
	defer release()

	// Get the vector index
	var vidx VectorIndex
	if targetVector == "" {
		vidx = shard.VectorIndex()
	} else {
		vidx = shard.VectorIndexes()[targetVector]
	}

	if vidx == nil {
		return errors.New("vector index not found")
	}

	if !hnsw.IsHNSWIndex(vidx) {
		return errors.New("vector index is not hnsw")
	}

	// Reset the queue
	var q *IndexQueue
	if targetVector == "" {
		q = shard.Queue()
	} else {
		q = shard.Queues()[targetVector]
	}
	if q == nil {
		return errors.New("index queue not found")
	}

	// Reset the vector index
	err = shard.DebugResetVectorIndex(ctx, targetVector)
	if err != nil {
		return errors.Wrap(err, "failed to reset vector index")
	}

	// Reindex in the background
	enterrors.GoWrapper(func() {
		err = shard.PreloadQueue(targetVector)
		if err != nil {
			i.logger.WithField("shard", shardName).WithError(err).Error("failed to reindex vector index")
			return
		}
	}, i.logger)

	return nil
}

func (i *Index) DebugRepairIndex(ctx context.Context, shardName, targetVector string) error {
	shard, release, err := i.GetShard(ctx, shardName)
	if err != nil {
		return err
	}
	if shard == nil {
		return errors.New("shard not found")
	}
	defer release()

	// Repair in the background
	enterrors.GoWrapper(func() {
		err := shard.RepairIndex(context.Background(), targetVector)
		if err != nil {
			i.logger.WithField("shard", shardName).WithError(err).Error("failed to repair vector index")
			return
		}
	}, i.logger)

	return nil
}<|MERGE_RESOLUTION|>--- conflicted
+++ resolved
@@ -1796,16 +1796,9 @@
 	defer release()
 
 	// no replication, local shard
-<<<<<<< HEAD
 	i.shardTransferMutex.RLock()
 	defer i.shardTransferMutex.RUnlock()
-	if err = shard.DeleteObject(ctx, id); err != nil {
-=======
-	i.backupMutex.RLock()
-	defer i.backupMutex.RUnlock()
-
 	if err = shard.DeleteObject(ctx, id, deletionTime); err != nil {
->>>>>>> cf16e11f
 		return fmt.Errorf("delete local object: shard=%q: %w", shardName, err)
 	}
 	return nil
