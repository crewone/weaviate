--- conflicted
+++ resolved
@@ -2297,67 +2297,44 @@
 
 // stopCycleManagers stops all cycle managers concurrently
 func (i *Index) stopCycleManagers(ctx context.Context, usecase string) error {
-<<<<<<< HEAD
-	if err := i.cycleCallbacks.compactionCycle.StopAndWait(ctx); err != nil {
-		return fmt.Errorf("%s: stop objects compaction cycle: %w", usecase, err)
-	}
-	if err := i.cycleCallbacks.compactionAuxCycle.StopAndWait(ctx); err != nil {
-		return fmt.Errorf("%s: stop non objects compaction cycle: %w", usecase, err)
-	}
-	if err := i.cycleCallbacks.flushCycle.StopAndWait(ctx); err != nil {
-		return fmt.Errorf("%s: stop flush cycle: %w", usecase, err)
-	}
-	if err := i.cycleCallbacks.vectorCommitLoggerCycle.StopAndWait(ctx); err != nil {
-		return fmt.Errorf("%s: stop vector commit logger cycle: %w", usecase, err)
-	}
-	if err := i.cycleCallbacks.vectorTombstoneCleanupCycle.StopAndWait(ctx); err != nil {
-		return fmt.Errorf("%s: stop vector tombstone cleanup cycle: %w", usecase, err)
-	}
-	if err := i.cycleCallbacks.geoPropsCommitLoggerCycle.StopAndWait(ctx); err != nil {
-		return fmt.Errorf("%s: stop geo props commit logger cycle: %w", usecase, err)
-	}
-	if err := i.cycleCallbacks.geoPropsTombstoneCleanupCycle.StopAndWait(ctx); err != nil {
-		return fmt.Errorf("%s: stop geo props tombstone cleanup cycle: %w", usecase, err)
-	}
-	return nil
-=======
 	eg, ctx := enterrors.NewErrorGroupWithContextWrapper(i.logger, ctx)
 
 	eg.Go(func() error {
 		if err := i.cycleCallbacks.compactionCycle.StopAndWait(ctx); err != nil {
-			return fmt.Errorf("%s: stop compaction cycle: %w", usecase, err)
+			return fmt.Errorf("%s: stop objects compaction cycle: %w", usecase, err)
 		}
 		return nil
 	})
-
+	eg.Go(func() error {
+		if err := i.cycleCallbacks.compactionAuxCycle.StopAndWait(ctx); err != nil {
+			return fmt.Errorf("%s: stop non objects compaction cycle: %w", usecase, err)
+		}
+		return nil
+	})
 	eg.Go(func() error {
 		if err := i.cycleCallbacks.flushCycle.StopAndWait(ctx); err != nil {
 			return fmt.Errorf("%s: stop flush cycle: %w", usecase, err)
 		}
 		return nil
 	})
-
 	eg.Go(func() error {
 		if err := i.cycleCallbacks.vectorCommitLoggerCycle.StopAndWait(ctx); err != nil {
 			return fmt.Errorf("%s: stop vector commit logger cycle: %w", usecase, err)
 		}
 		return nil
 	})
-
 	eg.Go(func() error {
 		if err := i.cycleCallbacks.vectorTombstoneCleanupCycle.StopAndWait(ctx); err != nil {
 			return fmt.Errorf("%s: stop vector tombstone cleanup cycle: %w", usecase, err)
 		}
 		return nil
 	})
-
 	eg.Go(func() error {
 		if err := i.cycleCallbacks.geoPropsCommitLoggerCycle.StopAndWait(ctx); err != nil {
 			return fmt.Errorf("%s: stop geo props commit logger cycle: %w", usecase, err)
 		}
 		return nil
 	})
-
 	eg.Go(func() error {
 		if err := i.cycleCallbacks.geoPropsTombstoneCleanupCycle.StopAndWait(ctx); err != nil {
 			return fmt.Errorf("%s: stop geo props tombstone cleanup cycle: %w", usecase, err)
@@ -2366,7 +2343,6 @@
 	})
 
 	return eg.Wait()
->>>>>>> 1a6133cb
 }
 
 func (i *Index) shardState() *sharding.State {
