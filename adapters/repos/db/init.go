//                           _       _
// __      _____  __ ___   ___  __ _| |_ ___
// \ \ /\ / / _ \/ _` \ \ / / |/ _` | __/ _ \
//  \ V  V /  __/ (_| |\ V /| | (_| | ||  __/
//   \_/\_/ \___|\__,_| \_/ |_|\__,_|\__\___|
//
//  Copyright © 2016 - 2024 Weaviate B.V. All rights reserved.
//
//  CONTACT: hello@weaviate.io
//

package db

import (
	"context"
	"fmt"
	"os"
	"path"
	"sync/atomic"
	"time"

	enterrors "github.com/weaviate/weaviate/entities/errors"
	"github.com/weaviate/weaviate/entities/tenantactivity"

	"github.com/pkg/errors"
	"github.com/weaviate/weaviate/adapters/repos/db/indexcheckpoint"
	"github.com/weaviate/weaviate/adapters/repos/db/inverted"
	"github.com/weaviate/weaviate/entities/models"
	"github.com/weaviate/weaviate/entities/schema"
	"github.com/weaviate/weaviate/usecases/config"
	"github.com/weaviate/weaviate/usecases/replica"
	migratefs "github.com/weaviate/weaviate/usecases/schema/migrate/fs"
)

// init gets the current schema and creates one index object per class.
// The indices will in turn create shards, which will either read an
// existing db file from disk, or create a new one if none exists
func (db *DB) init(ctx context.Context) error {
	if err := os.MkdirAll(db.config.RootPath, 0o777); err != nil {
		return fmt.Errorf("create root path directory at %s: %w", db.config.RootPath, err)
	}

	// As of v1.22, db files are stored in a hierarchical structure
	// rather than a flat one. If weaviate is started with files
	// that are still in the flat structure, we will migrate them
	// over.
	if err := db.migrateFileStructureIfNecessary(); err != nil {
		return err
	}

	if asyncEnabled() {
		// init the index checkpoint file
		var err error
		db.indexCheckpoints, err = indexcheckpoint.New(db.config.RootPath, db.logger)
		if err != nil {
			return errors.Wrap(err, "init index checkpoint")
		}
	}

	objects := db.schemaGetter.GetSchemaSkipAuth().Objects
	if objects != nil {
		for _, class := range objects.Classes {
			invertedConfig := class.InvertedIndexConfig
			if invertedConfig == nil {
				// for backward compatibility, this field was introduced in v1.0.4,
				// prior schemas will not yet have the field. Init with the defaults
				// which were previously hard-coded.
				// In this method we are essentially reading the schema from disk, so
				// it could have been created before v1.0.4
				invertedConfig = &models.InvertedIndexConfig{
					CleanupIntervalSeconds: config.DefaultCleanupIntervalSeconds,
					Bm25: &models.BM25Config{
						K1: config.DefaultBM25k1,
						B:  config.DefaultBM25b,
					},
				}
			}
			if err := replica.ValidateConfig(class, db.config.Replication); err != nil {
				return fmt.Errorf("replication config: %w", err)
			}

			idx, err := NewIndex(ctx, IndexConfig{
				ClassName:                 schema.ClassName(class.Class),
				RootPath:                  db.config.RootPath,
				ResourceUsage:             db.config.ResourceUsage,
				QueryMaximumResults:       db.config.QueryMaximumResults,
				QueryNestedRefLimit:       db.config.QueryNestedRefLimit,
				MemtablesFlushDirtyAfter:  db.config.MemtablesFlushDirtyAfter,
				MemtablesInitialSizeMB:    db.config.MemtablesInitialSizeMB,
				MemtablesMaxSizeMB:        db.config.MemtablesMaxSizeMB,
				MemtablesMinActiveSeconds: db.config.MemtablesMinActiveSeconds,
				MemtablesMaxActiveSeconds: db.config.MemtablesMaxActiveSeconds,
				MaxSegmentSize:            db.config.MaxSegmentSize,
				HNSWMaxLogSize:            db.config.HNSWMaxLogSize,
				HNSWWaitForCachePrefill:   db.config.HNSWWaitForCachePrefill,
				TrackVectorDimensions:     db.config.TrackVectorDimensions,
				AvoidMMap:                 db.config.AvoidMMap,
				DisableLazyLoadShards:     db.config.DisableLazyLoadShards,
<<<<<<< HEAD
				ReplicationFactor:         NewAtomicInt64(class.ReplicationConfig.Factor),
=======
				ForceFullReplicasSearch:   db.config.ForceFullReplicasSearch,
				ReplicationFactor:         class.ReplicationConfig.Factor,
>>>>>>> 666f9b13
			}, db.schemaGetter.CopyShardingState(class.Class),
				inverted.ConfigFromModel(invertedConfig),
				convertToVectorIndexConfig(class.VectorIndexConfig),
				convertToVectorIndexConfigs(class.VectorConfig),
				db.schemaGetter, db, db.logger, db.nodeResolver, db.remoteIndex,
				db.replicaClient, db.promMetrics, class, db.jobQueueCh, db.indexCheckpoints,
				db.memMonitor)
			if err != nil {
				return errors.Wrap(err, "create index")
			}

			db.indexLock.Lock()
			db.indices[idx.ID()] = idx
			db.indexLock.Unlock()
		}
	}

	// If metrics aren't grouped, there is no need to observe node-wide metrics
	// asynchronously. In that case, each shard could track its own metrics with
	// a unique label. It is only when we conflate all collections/shards into
	// "n/a" that we need to actively aggregate node-wide metrics.
	//
	// See also https://github.com/weaviate/weaviate/issues/4396
	if db.promMetrics != nil && db.promMetrics.Group {
		db.metricsObserver = newNodeWideMetricsObserver(db)
		enterrors.GoWrapper(func() { db.metricsObserver.Start() }, db.logger)
	}

	return nil
}

func (db *DB) LocalTenantActivity() tenantactivity.ByCollection {
	return db.metricsObserver.Usage()
}

func (db *DB) migrateFileStructureIfNecessary() error {
	fsMigrationPath := path.Join(db.config.RootPath, "migration1.22.fs.hierarchy")
	exists, err := fileExists(fsMigrationPath)
	if err != nil {
		return err
	}
	if !exists {
		if err = db.migrateToHierarchicalFS(); err != nil {
			return fmt.Errorf("migrate to hierarchical fs: %w", err)
		}
		if _, err = os.Create(fsMigrationPath); err != nil {
			return fmt.Errorf("create hierarchical fs indicator: %w", err)
		}
	}
	return nil
}

func (db *DB) migrateToHierarchicalFS() error {
	before := time.Now()

	if err := migratefs.MigrateToHierarchicalFS(db.config.RootPath, db.schemaGetter); err != nil {
		return err
	}
	db.logger.WithField("action", "hierarchical_fs_migration").
		Debugf("fs migration took %s\n", time.Since(before))
	return nil
}

func fileExists(file string) (bool, error) {
	_, err := os.Stat(file)
	if os.IsNotExist(err) {
		return false, nil
	}
	if err != nil {
		return false, err
	}
	return true, nil
}

func NewAtomicInt64(val int64) *atomic.Int64 {
	aval := &atomic.Int64{}
	aval.Store(val)
	return aval
}<|MERGE_RESOLUTION|>--- conflicted
+++ resolved
@@ -96,12 +96,8 @@
 				TrackVectorDimensions:     db.config.TrackVectorDimensions,
 				AvoidMMap:                 db.config.AvoidMMap,
 				DisableLazyLoadShards:     db.config.DisableLazyLoadShards,
-<<<<<<< HEAD
+				ForceFullReplicasSearch:   db.config.ForceFullReplicasSearch,
 				ReplicationFactor:         NewAtomicInt64(class.ReplicationConfig.Factor),
-=======
-				ForceFullReplicasSearch:   db.config.ForceFullReplicasSearch,
-				ReplicationFactor:         class.ReplicationConfig.Factor,
->>>>>>> 666f9b13
 			}, db.schemaGetter.CopyShardingState(class.Class),
 				inverted.ConfigFromModel(invertedConfig),
 				convertToVectorIndexConfig(class.VectorIndexConfig),
