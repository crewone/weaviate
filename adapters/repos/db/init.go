//                           _       _
// __      _____  __ ___   ___  __ _| |_ ___
// \ \ /\ / / _ \/ _` \ \ / / |/ _` | __/ _ \
//  \ V  V /  __/ (_| |\ V /| | (_| | ||  __/
//   \_/\_/ \___|\__,_| \_/ |_|\__,_|\__\___|
//
//  Copyright © 2016 - 2024 Weaviate B.V. All rights reserved.
//
//  CONTACT: hello@weaviate.io
//

package db

import (
	"context"
	"fmt"
	"os"
	"path"
	"sync/atomic"
	"time"

	"github.com/pkg/errors"
	"github.com/weaviate/weaviate/adapters/repos/db/indexcheckpoint"
	"github.com/weaviate/weaviate/adapters/repos/db/inverted"
	"github.com/weaviate/weaviate/entities/diskio"
	enterrors "github.com/weaviate/weaviate/entities/errors"
	"github.com/weaviate/weaviate/entities/models"
	"github.com/weaviate/weaviate/entities/schema"
	"github.com/weaviate/weaviate/entities/tenantactivity"
	"github.com/weaviate/weaviate/usecases/config"
	"github.com/weaviate/weaviate/usecases/replica"
	migratefs "github.com/weaviate/weaviate/usecases/schema/migrate/fs"
)

// init gets the current schema and creates one index object per class.
// The indices will in turn create shards, which will either read an
// existing db file from disk, or create a new one if none exists
func (db *DB) init(ctx context.Context) error {
	if err := os.MkdirAll(db.config.RootPath, 0o777); err != nil {
		return fmt.Errorf("create root path directory at %s: %w", db.config.RootPath, err)
	}

	// As of v1.22, db files are stored in a hierarchical structure
	// rather than a flat one. If weaviate is started with files
	// that are still in the flat structure, we will migrate them
	// over.
	if err := db.migrateFileStructureIfNecessary(); err != nil {
		return err
	}

	if asyncEnabled() {
		// init the index checkpoint file
		var err error
		db.indexCheckpoints, err = indexcheckpoint.New(db.config.RootPath, db.logger)
		if err != nil {
			return errors.Wrap(err, "init index checkpoint")
		}
	}

	objects := db.schemaGetter.GetSchemaSkipAuth().Objects
	if objects != nil {
		for _, class := range objects.Classes {
			invertedConfig := class.InvertedIndexConfig
			if invertedConfig == nil {
				// for backward compatibility, this field was introduced in v1.0.4,
				// prior schemas will not yet have the field. Init with the defaults
				// which were previously hard-coded.
				// In this method we are essentially reading the schema from disk, so
				// it could have been created before v1.0.4
				invertedConfig = &models.InvertedIndexConfig{
					CleanupIntervalSeconds: config.DefaultCleanupIntervalSeconds,
					Bm25: &models.BM25Config{
						K1: config.DefaultBM25k1,
						B:  config.DefaultBM25b,
					},
				}
			}
			if err := replica.ValidateConfig(class, db.config.Replication); err != nil {
				return fmt.Errorf("replication config: %w", err)
			}

			idx, err := NewIndex(ctx, IndexConfig{
				ClassName:                           schema.ClassName(class.Class),
				RootPath:                            db.config.RootPath,
				ResourceUsage:                       db.config.ResourceUsage,
				QueryMaximumResults:                 db.config.QueryMaximumResults,
				QueryNestedRefLimit:                 db.config.QueryNestedRefLimit,
				MemtablesFlushDirtyAfter:            db.config.MemtablesFlushDirtyAfter,
				MemtablesInitialSizeMB:              db.config.MemtablesInitialSizeMB,
				MemtablesMaxSizeMB:                  db.config.MemtablesMaxSizeMB,
				MemtablesMinActiveSeconds:           db.config.MemtablesMinActiveSeconds,
				MemtablesMaxActiveSeconds:           db.config.MemtablesMaxActiveSeconds,
				SegmentsCleanupIntervalSeconds:      db.config.SegmentsCleanupIntervalSeconds,
<<<<<<< HEAD
				SeparateObjectsCompactions:          db.config.SeparateObjectsCompactions,
=======
				CycleManagerRoutinesFactor:          db.config.CycleManagerRoutinesFactor,
>>>>>>> 05cc1001
				MaxSegmentSize:                      db.config.MaxSegmentSize,
				HNSWMaxLogSize:                      db.config.HNSWMaxLogSize,
				HNSWWaitForCachePrefill:             db.config.HNSWWaitForCachePrefill,
				HNSWFlatSearchConcurrency:           db.config.HNSWFlatSearchConcurrency,
				VisitedListPoolMaxSize:              db.config.VisitedListPoolMaxSize,
				TrackVectorDimensions:               db.config.TrackVectorDimensions,
				AvoidMMap:                           db.config.AvoidMMap,
				DisableLazyLoadShards:               db.config.DisableLazyLoadShards,
				ForceFullReplicasSearch:             db.config.ForceFullReplicasSearch,
				LSMEnableSegmentsChecksumValidation: db.config.LSMEnableSegmentsChecksumValidation,
				ReplicationFactor:                   NewAtomicInt64(class.ReplicationConfig.Factor),
				AsyncReplicationEnabled:             class.ReplicationConfig.AsyncEnabled,
				DeletionStrategy:                    class.ReplicationConfig.DeletionStrategy,
			}, db.schemaGetter.CopyShardingState(class.Class),
				inverted.ConfigFromModel(invertedConfig),
				convertToVectorIndexConfig(class.VectorIndexConfig),
				convertToVectorIndexConfigs(class.VectorConfig),
				db.schemaGetter, db, db.logger, db.nodeResolver, db.remoteIndex,
				db.replicaClient, db.promMetrics, class, db.jobQueueCh, db.indexCheckpoints,
				db.memMonitor)
			if err != nil {
				return errors.Wrap(err, "create index")
			}

			db.indexLock.Lock()
			db.indices[idx.ID()] = idx
			db.indexLock.Unlock()
		}
	}

	// If metrics aren't grouped, there is no need to observe node-wide metrics
	// asynchronously. In that case, each shard could track its own metrics with
	// a unique label. It is only when we conflate all collections/shards into
	// "n/a" that we need to actively aggregate node-wide metrics.
	//
	// See also https://github.com/weaviate/weaviate/issues/4396
	if db.promMetrics != nil && db.promMetrics.Group {
		db.metricsObserver = newNodeWideMetricsObserver(db)
		enterrors.GoWrapper(func() { db.metricsObserver.Start() }, db.logger)
	}

	return nil
}

func (db *DB) LocalTenantActivity() tenantactivity.ByCollection {
	return db.metricsObserver.Usage()
}

func (db *DB) migrateFileStructureIfNecessary() error {
	fsMigrationPath := path.Join(db.config.RootPath, "migration1.22.fs.hierarchy")
	exists, err := diskio.FileExists(fsMigrationPath)
	if err != nil {
		return err
	}
	if !exists {
		if err = db.migrateToHierarchicalFS(); err != nil {
			return fmt.Errorf("migrate to hierarchical fs: %w", err)
		}
		if _, err = os.Create(fsMigrationPath); err != nil {
			return fmt.Errorf("create hierarchical fs indicator: %w", err)
		}
	}
	return nil
}

func (db *DB) migrateToHierarchicalFS() error {
	before := time.Now()

	if err := migratefs.MigrateToHierarchicalFS(db.config.RootPath, db.schemaGetter); err != nil {
		return err
	}
	db.logger.WithField("action", "hierarchical_fs_migration").
		Debugf("fs migration took %s\n", time.Since(before))
	return nil
}

func NewAtomicInt64(val int64) *atomic.Int64 {
	aval := &atomic.Int64{}
	aval.Store(val)
	return aval
}<|MERGE_RESOLUTION|>--- conflicted
+++ resolved
@@ -91,11 +91,8 @@
 				MemtablesMinActiveSeconds:           db.config.MemtablesMinActiveSeconds,
 				MemtablesMaxActiveSeconds:           db.config.MemtablesMaxActiveSeconds,
 				SegmentsCleanupIntervalSeconds:      db.config.SegmentsCleanupIntervalSeconds,
-<<<<<<< HEAD
 				SeparateObjectsCompactions:          db.config.SeparateObjectsCompactions,
-=======
 				CycleManagerRoutinesFactor:          db.config.CycleManagerRoutinesFactor,
->>>>>>> 05cc1001
 				MaxSegmentSize:                      db.config.MaxSegmentSize,
 				HNSWMaxLogSize:                      db.config.HNSWMaxLogSize,
 				HNSWWaitForCachePrefill:             db.config.HNSWWaitForCachePrefill,
