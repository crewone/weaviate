--- conflicted
+++ resolved
@@ -111,7 +111,6 @@
 
 	primaryDiskIndex := segmentindex.NewDiskTree(primaryIndex)
 
-<<<<<<< HEAD
 	dataStartPos := uint64(segmentindex.HeaderSize)
 	dataEndPos := header.IndexStart
 
@@ -124,13 +123,12 @@
 		dataStartPos = invertedHeader.KeysOffset
 		dataEndPos = invertedHeader.TombstoneOffset
 	}
-=======
+
 	stratLabel := header.Strategy.String()
 	observeWrite := monitoring.GetMetrics().FileIOWrites.With(prometheus.Labels{
 		"strategy":  stratLabel,
 		"operation": "compactionMetadata",
 	})
->>>>>>> 0d47e461
 
 	seg := &segment{
 		level: header.Level,
@@ -154,12 +152,9 @@
 		logger:                logger,
 		useBloomFilter:        useBloomFilter,
 		calcCountNetAdditions: calcCountNetAdditions,
-<<<<<<< HEAD
 		invertedHeader:        invertedHeader,
 		invertedData:          &segmentInvertedData{},
-=======
 		observeMetaWrite:      func(n int64) { observeWrite.Observe(float64(n)) },
->>>>>>> 0d47e461
 	}
 
 	if seg.secondaryIndexCount > 0 {
