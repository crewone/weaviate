//                           _       _
// __      _____  __ ___   ___  __ _| |_ ___
// \ \ /\ / / _ \/ _` \ \ / / |/ _` | __/ _ \
//  \ V  V /  __/ (_| |\ V /| | (_| | ||  __/
//   \_/\_/ \___|\__,_| \_/ |_|\__,_|\__\___|
//
//  Copyright © 2016 - 2024 Weaviate B.V. All rights reserved.
//
//  CONTACT: hello@weaviate.io
//

package lsmkv

import (
	"bytes"
	"context"
	"fmt"
	"os"
	"path/filepath"
	"sort"
	"sync"
	"time"

	"github.com/pkg/errors"
	"github.com/prometheus/client_golang/prometheus"
	"github.com/sirupsen/logrus"
	"github.com/weaviate/weaviate/adapters/repos/db/inverted/terms"
	"github.com/weaviate/weaviate/adapters/repos/db/lsmkv/segmentindex"
	"github.com/weaviate/weaviate/entities/cyclemanager"
	"github.com/weaviate/weaviate/entities/interval"
	"github.com/weaviate/weaviate/entities/lsmkv"
	"github.com/weaviate/weaviate/entities/storagestate"
	"github.com/weaviate/weaviate/entities/storobj"
	"github.com/weaviate/weaviate/usecases/memwatch"
)

const FlushAfterDirtyDefault = 60 * time.Second

type BucketCreator interface {
	NewBucket(ctx context.Context, dir, rootDir string, logger logrus.FieldLogger,
		metrics *Metrics, compactionCallbacks, flushCallbacks cyclemanager.CycleCallbackGroup,
		opts ...BucketOption,
	) (*Bucket, error)
}

type Bucket struct {
	dir      string
	rootDir  string
	active   *Memtable
	flushing *Memtable
	disk     *SegmentGroup
	logger   logrus.FieldLogger

	// Lock() means a move from active to flushing is happening, RLock() is
	// normal operation
	flushLock        sync.RWMutex
	haltedFlushTimer *interval.BackoffTimer

	walThreshold      uint64
	flushDirtyAfter   time.Duration
	memtableThreshold uint64
	memtableResizer   *memtableSizeAdvisor
	strategy          string
	// Strategy inverted index is supposed to be created with, but existing
	// segment files were created with different one.
	// It can happen when new strategy were introduced to weaviate, but
	// files are already created using old implementation.
	// Example: RoaringSet strategy replaces CollectionSet strategy.
	// Field can be used for migration files of old strategy to newer one.
	desiredStrategy  string
	secondaryIndices uint16

	// Optional to avoid syscalls
	mmapContents bool

	// for backward compatibility
	legacyMapSortingBeforeCompaction bool

	flushCallbackCtrl cyclemanager.CycleCallbackCtrl

	status     storagestate.Status
	statusLock sync.RWMutex

	metrics *Metrics

	// all "replace" buckets support counting through net additions, but not all
	// produce a meaningful count. Typically, the only count we're interested in
	// is that of the bucket that holds objects
	monitorCount bool

	pauseTimer *prometheus.Timer // Times the pause

	// Whether tombstones (set/map/replace types) or deletions (roaringset type)
	// should be kept in root segment during compaction process.
	// Since segments are immutable, deletions are added as new entries with
	// tombstones. Tombstones are by default copied to merged segment, as they
	// can refer to keys/values present in previous segments.
	// Those tombstones can be removed entirely when merging with root (1st) segment,
	// due to lack of previous segments, tombstones may relate to.
	// As info about key/value being deleted (based on tombstone presence) may be important
	// for some use cases (e.g. replication needs to know if object(ObjectsBucketLSM) was deleted)
	// keeping tombstones on compaction is optional
	keepTombstones bool

	// Init and use bloom filter for getting key from bucket segments.
	// As some buckets can be accessed only with cursor (see flat index),
	// where bloom filter is not applicable, it can be disabled.
	// ON by default
	useBloomFilter bool

	// Net additions keep track of number of elements stored in bucket (of type replace).
	// As some buckets don't have to provide Count info (see flat index),
	// tracking additions can be disabled.
	// ON by default
	calcCountNetAdditions bool

	forceCompaction bool

	// optionally supplied to prevent starting memory-intensive
	// processes when memory pressure is high
	allocChecker memwatch.AllocChecker

	// optional segment size limit. If set, a compaction will skip segments that
	// sum to more than the specified value.
	maxSegmentSize int64
}

func NewBucketCreator() *Bucket { return &Bucket{} }

// NewBucket initializes a new bucket. It either loads the state from disk if
// it exists, or initializes new state.
//
// You do not need to ever call NewBucket() yourself, if you are using a
// [Store]. In this case the [Store] can manage buckets for you, using methods
// such as CreateOrLoadBucket().
func (*Bucket) NewBucket(ctx context.Context, dir, rootDir string, logger logrus.FieldLogger,
	metrics *Metrics, compactionCallbacks, flushCallbacks cyclemanager.CycleCallbackGroup,
	opts ...BucketOption,
) (*Bucket, error) {
	beforeAll := time.Now()
	defaultMemTableThreshold := uint64(10 * 1024 * 1024)
	defaultWalThreshold := uint64(1024 * 1024 * 1024)
	defaultFlushAfterDirty := FlushAfterDirtyDefault
	defaultStrategy := StrategyReplace

	if err := os.MkdirAll(dir, 0o700); err != nil {
		return nil, err
	}

	b := &Bucket{
		dir:                   dir,
		rootDir:               rootDir,
		memtableThreshold:     defaultMemTableThreshold,
		walThreshold:          defaultWalThreshold,
		flushDirtyAfter:       defaultFlushAfterDirty,
		strategy:              defaultStrategy,
		mmapContents:          true,
		logger:                logger,
		metrics:               metrics,
		useBloomFilter:        true,
		calcCountNetAdditions: true,
		haltedFlushTimer:      interval.NewBackoffTimer(),
	}

	for _, opt := range opts {
		if err := opt(b); err != nil {
			return nil, err
		}
	}

	if b.memtableResizer != nil {
		b.memtableThreshold = uint64(b.memtableResizer.Initial())
	}

	sg, err := newSegmentGroup(logger, metrics, compactionCallbacks,
		sgConfig{
			dir:                   dir,
			strategy:              b.strategy,
			mapRequiresSorting:    b.legacyMapSortingBeforeCompaction,
			monitorCount:          b.monitorCount,
			mmapContents:          b.mmapContents,
			keepTombstones:        b.keepTombstones,
			forceCompaction:       b.forceCompaction,
			useBloomFilter:        b.useBloomFilter,
			calcCountNetAdditions: b.calcCountNetAdditions,
			maxSegmentSize:        b.maxSegmentSize,
		}, b.allocChecker)
	if err != nil {
		return nil, fmt.Errorf("init disk segments: %w", err)
	}

	// Actual strategy is stored in segment files. In case it is SetCollection,
	// while new implementation uses bitmaps and supposed to be RoaringSet,
	// bucket and segmentgroup strategy is changed back to SetCollection
	// (memtables will be created later on, with already modified strategy)
	// TODO what if only WAL files exists, and there is no segment to get actual strategy?
	if b.strategy == StrategyRoaringSet && len(sg.segments) > 0 &&
		sg.segments[0].strategy == segmentindex.StrategySetCollection {
		b.strategy = StrategySetCollection
		b.desiredStrategy = StrategyRoaringSet
		sg.strategy = StrategySetCollection
	}
	// As of v1.19 property's IndexInterval setting is replaced with
	// IndexFilterable (roaring set) + IndexSearchable (map) and enabled by default.
	// Buckets for text/text[] inverted indexes created before 1.19 have strategy
	// map and name that since 1.19 is used by filterable indeverted index.
	// Those buckets (roaring set by configuration, but in fact map) have to be
	// renamed on startup by migrator. Here actual strategy is set based on
	// data found in segment files
	if b.strategy == StrategyRoaringSet && len(sg.segments) > 0 &&
		sg.segments[0].strategy == segmentindex.StrategyMapCollection {
		b.strategy = StrategyMapCollection
		b.desiredStrategy = StrategyRoaringSet
		sg.strategy = StrategyMapCollection
	}

	b.disk = sg

	if err := b.mayRecoverFromCommitLogs(ctx); err != nil {
		return nil, err
	}

	err = b.setNewActiveMemtable()
	if err != nil {
		return nil, err
	}

	id := "bucket/flush/" + b.dir
	b.flushCallbackCtrl = flushCallbacks.Register(id, b.flushAndSwitchIfThresholdsMet)

	b.metrics.TrackStartupBucket(beforeAll)

	if err := GlobalBucketRegistry.TryAdd(dir); err != nil {
		// prevent accidentally trying to register the same bucket twice
		return nil, err
	}

	return b, nil
}

func (b *Bucket) GetDir() string {
	return b.dir
}

func (b *Bucket) GetRootDir() string {
	return b.rootDir
}

func (b *Bucket) GetStrategy() string {
	return b.strategy
}

func (b *Bucket) GetDesiredStrategy() string {
	return b.desiredStrategy
}

func (b *Bucket) GetSecondaryIndices() uint16 {
	return b.secondaryIndices
}

func (b *Bucket) GetStatus() storagestate.Status {
	b.statusLock.RLock()
	defer b.statusLock.RUnlock()

	return b.status
}

func (b *Bucket) GetMemtableThreshold() uint64 {
	return b.memtableThreshold
}

func (b *Bucket) GetWalThreshold() uint64 {
	return b.walThreshold
}

func (b *Bucket) GetFlushCallbackCtrl() cyclemanager.CycleCallbackCtrl {
	return b.flushCallbackCtrl
}

func (b *Bucket) IterateObjects(ctx context.Context, f func(object *storobj.Object) error) error {
	i := 0
	cursor := b.Cursor()
	defer cursor.Close()

	for k, v := cursor.First(); k != nil; k, v = cursor.Next() {
		obj, err := storobj.FromBinary(v)
		if err != nil {
			return fmt.Errorf("cannot unmarshal object %d, %v", i, err)
		}
		if err := f(obj); err != nil {
			return fmt.Errorf("callback on object '%d' failed: %w", obj.DocID, err)
		}

		i++
	}

	return nil
}

func (b *Bucket) IterateMapObjects(ctx context.Context, f func([]byte, []byte, []byte, bool) error) error {
	cursor := b.MapCursor()
	defer cursor.Close()

	for kList, vList := cursor.First(ctx); kList != nil; kList, vList = cursor.Next(ctx) {
		for _, v := range vList {
			if err := f(kList, v.Key, v.Value, v.Tombstone); err != nil {
				return fmt.Errorf("callback on object '%v' failed: %w", v, err)
			}
		}
	}

	return nil
}

func (b *Bucket) SetMemtableThreshold(size uint64) {
	b.memtableThreshold = size
}

// Get retrieves the single value for the given key.
//
// Get is specific to ReplaceStrategy and cannot be used with any of the other
// strategies. Use [Bucket.SetList] or [Bucket.MapList] instead.
//
// Get uses the regular or "primary" key for an object. If a bucket has
// secondary indexes, use [Bucket.GetBySecondary] to retrieve an object using
// its secondary key
func (b *Bucket) Get(key []byte) ([]byte, error) {
	b.flushLock.RLock()
	defer b.flushLock.RUnlock()

	return b.get(key)
}

func (b *Bucket) get(key []byte) ([]byte, error) {
	v, err := b.active.get(key)
	if err == nil {
		// item found and no error, return and stop searching, since the strategy
		// is replace
		return v, nil
	}
	if errors.Is(err, lsmkv.Deleted) {
		// deleted in the mem-table (which is always the latest) means we don't
		// have to check the disk segments, return nil now
		return nil, nil
	}

	if !errors.Is(err, lsmkv.NotFound) {
		panic(fmt.Sprintf("unsupported error in bucket.Get: %v\n", err))
	}

	if b.flushing != nil {
		v, err := b.flushing.get(key)
		if err == nil {
			// item found and no error, return and stop searching, since the strategy
			// is replace
			return v, nil
		}
		if errors.Is(err, lsmkv.Deleted) {
			// deleted in the now most recent memtable  means we don't have to check
			// the disk segments, return nil now
			return nil, nil
		}

		if !errors.Is(err, lsmkv.NotFound) {
			panic("unsupported error in bucket.Get")
		}
	}

	return b.disk.get(key)
}

func (b *Bucket) GetErrDeleted(key []byte) ([]byte, error) {
	b.flushLock.RLock()
	defer b.flushLock.RUnlock()

	v, err := b.active.get(key)
	if err == nil {
		// item found and no error, return and stop searching, since the strategy
		// is replace
		return v, nil
	}
	if errors.Is(err, lsmkv.Deleted) {
		// deleted in the mem-table (which is always the latest) means we don't
		// have to check the disk segments, return nil now
		return nil, err
	}

	if err != lsmkv.NotFound {
		panic(fmt.Sprintf("unsupported error in bucket.Get: %v\n", err))
	}

	if b.flushing != nil {
		v, err := b.flushing.get(key)
		if err == nil {
			// item found and no error, return and stop searching, since the strategy
			// is replace
			return v, nil
		}
		if errors.Is(err, lsmkv.Deleted) {
			// deleted in the now most recent memtable  means we don't have to check
			// the disk segments, return nil now
			return nil, err
		}

		if err != lsmkv.NotFound {
			panic("unsupported error in bucket.Get")
		}
	}

	return b.disk.getErrDeleted(key)
}

// GetBySecondary retrieves an object using one of its secondary keys. A bucket
// can have an infinite number of secondary keys. Specify the secondary key
// position as the first argument.
//
// A real-life example of secondary keys is the Weaviate object store. Objects
// are stored with the user-facing ID as their primary key and with the doc-id
// (an ever-increasing uint64) as the secondary key.
//
// Similar to [Bucket.Get], GetBySecondary is limited to ReplaceStrategy. No
// equivalent exists for Set and Map, as those do not support secondary
// indexes.
func (b *Bucket) GetBySecondary(pos int, key []byte) ([]byte, error) {
	bytes, _, err := b.GetBySecondaryIntoMemory(pos, key, nil)
	return bytes, err
}

// GetBySecondaryWithBuffer is like [Bucket.GetBySecondary], but also takes a
// buffer. It's in the response of the caller to pool the buffer, since the
// bucket does not know when the caller is done using it. The return bytes will
// likely point to the same memory that's part of the buffer. However, if the
// buffer is to small, a larger buffer may also be returned (second arg).
func (b *Bucket) GetBySecondaryWithBuffer(pos int, key []byte, buf []byte) ([]byte, []byte, error) {
	bytes, newBuf, err := b.GetBySecondaryIntoMemory(pos, key, buf)
	return bytes, newBuf, err
}

// GetBySecondaryIntoMemory copies into the specified memory, and retrieves
// an object using one of its secondary keys. A bucket
// can have an infinite number of secondary keys. Specify the secondary key
// position as the first argument.
//
// A real-life example of secondary keys is the Weaviate object store. Objects
// are stored with the user-facing ID as their primary key and with the doc-id
// (an ever-increasing uint64) as the secondary key.
//
// Similar to [Bucket.Get], GetBySecondary is limited to ReplaceStrategy. No
// equivalent exists for Set and Map, as those do not support secondary
// indexes.
func (b *Bucket) GetBySecondaryIntoMemory(pos int, key []byte, buffer []byte) ([]byte, []byte, error) {
	b.flushLock.RLock()
	defer b.flushLock.RUnlock()

	v, err := b.active.getBySecondary(pos, key)
	if err == nil {
		// item found and no error, return and stop searching, since the strategy
		// is replace
		return v, buffer, nil
	}
	if errors.Is(err, lsmkv.Deleted) {
		// deleted in the mem-table (which is always the latest) means we don't
		// have to check the disk segments, return nil now
		return nil, buffer, nil
	}

	if !errors.Is(err, lsmkv.NotFound) {
		panic("unsupported error in bucket.Get")
	}

	if b.flushing != nil {
		v, err := b.flushing.getBySecondary(pos, key)
		if err == nil {
			// item found and no error, return and stop searching, since the strategy
			// is replace
			return v, buffer, nil
		}
		if errors.Is(err, lsmkv.Deleted) {
			// deleted in the now most recent memtable  means we don't have to check
			// the disk segments, return nil now
			return nil, buffer, nil
		}

		if !errors.Is(err, lsmkv.NotFound) {
			panic("unsupported error in bucket.Get")
		}
	}

	k, v, buffer, err := b.disk.getBySecondaryIntoMemory(pos, key, buffer)
	if err != nil {
		return nil, nil, err
	}

	// additional validation to ensure the primary key has not been marked as deleted
	pkv, err := b.get(k)
	if err != nil {
		return nil, nil, err
	} else if pkv == nil {
		return nil, buffer, nil
	}

	return v, buffer, nil
}

// SetList returns all Set entries for a given key.
//
// SetList is specific to the Set Strategy, for Map use [Bucket.MapList], and
// for Replace use [Bucket.Get].
func (b *Bucket) SetList(key []byte) ([][]byte, error) {
	b.flushLock.RLock()
	defer b.flushLock.RUnlock()

	var out []value

	v, err := b.disk.getCollection(key)
	if err != nil && !errors.Is(err, lsmkv.NotFound) {
		return nil, err
	}
	out = v

	if b.flushing != nil {
		v, err = b.flushing.getCollection(key)
		if err != nil && !errors.Is(err, lsmkv.NotFound) {
			return nil, err
		}
		out = append(out, v...)

	}

	v, err = b.active.getCollection(key)
	if err != nil && !errors.Is(err, lsmkv.NotFound) {
		return nil, err
	}
	if len(v) > 0 {
		// skip the expensive append operation if there was no memtable
		out = append(out, v...)
	}

	return newSetDecoder().Do(out), nil
}

// Put creates or replaces a single value for a given key.
//
//	err := bucket.Put([]byte("my_key"), []byte("my_value"))
//	 if err != nil {
//		/* do something */
//	}
//
// If a bucket has a secondary index configured, you can also specify one or
// more secondary keys, like so:
//
//	err := bucket.Put([]byte("my_key"), []byte("my_value"),
//		WithSecondaryKey(0, []byte("my_alternative_key")),
//	)
//	 if err != nil {
//		/* do something */
//	}
//
// Put is limited to ReplaceStrategy, use [Bucket.SetAdd] for Set or
// [Bucket.MapSet] and [Bucket.MapSetMulti].
func (b *Bucket) Put(key, value []byte, opts ...SecondaryKeyOption) error {
	b.flushLock.RLock()
	defer b.flushLock.RUnlock()

	return b.active.put(key, value, opts...)
}

// SetAdd adds one or more Set-Entries to a Set for the given key. SetAdd is
// entirely agnostic of existing entries, it acts as append-only. This also
// makes it agnostic of whether the key already exists or not.
//
// Example to add two entries to a set:
//
//	err := bucket.SetAdd([]byte("my_key"), [][]byte{
//		[]byte("one-set-element"), []byte("another-set-element"),
//	})
//	if err != nil {
//		/* do something */
//	}
//
// SetAdd is specific to the Set strategy. For Replace, use [Bucket.Put], for
// Map use either [Bucket.MapSet] or [Bucket.MapSetMulti].
func (b *Bucket) SetAdd(key []byte, values [][]byte) error {
	b.flushLock.RLock()
	defer b.flushLock.RUnlock()

	return b.active.append(key, newSetEncoder().Do(values))
}

// SetDeleteSingle removes one Set element from the given key. Note that LSM
// stores are append only, thus internally this action appends a tombstone. The
// entry will not be removed until a compaction has run, and even then a
// compaction does not guarantee the removal of the data right away. This is
// because an entry could have been created in an older segment than those
// present in the compaction. This can be seen as an implementation detail,
// unless the caller expects to free disk space by calling this method. Such
// freeing is not guaranteed.
//
// SetDeleteSingle is specific to the Set Strategy. For Replace, you can use
// [Bucket.Delete] to delete the entire row, for Maps use [Bucket.MapDeleteKey]
// to delete a single map entry.
func (b *Bucket) SetDeleteSingle(key []byte, valueToDelete []byte) error {
	b.flushLock.RLock()
	defer b.flushLock.RUnlock()

	return b.active.append(key, []value{
		{
			value:     valueToDelete,
			tombstone: true,
		},
	})
}

// WasDeleted determines if an object used to exist in the LSM store
//
// There are 3 different locations that we need to check for the key
// in this order: active memtable, flushing memtable, and disk
// segment
func (b *Bucket) WasDeleted(key []byte) (bool, error) {
	if !b.keepTombstones {
		return false, fmt.Errorf("Bucket requires option `keepTombstones` set to check deleted keys")
	}

	b.flushLock.RLock()
	defer b.flushLock.RUnlock()

	_, err := b.active.get(key)
	switch err {
	case nil:
		return false, nil
	case lsmkv.Deleted:
		return true, nil
	case lsmkv.NotFound:
		// We can still check flushing and disk
	default:
		return false, fmt.Errorf("unsupported bucket error: %w", err)
	}

	if b.flushing != nil {
		_, err := b.flushing.get(key)
		switch err {
		case nil:
			return false, nil
		case lsmkv.Deleted:
			return true, nil
		case lsmkv.NotFound:
			// We can still check disk
		default:
			return false, fmt.Errorf("unsupported bucket error: %w", err)
		}
	}

	_, err = b.disk.getErrDeleted(key)
	switch err {
	case nil, lsmkv.NotFound:
		return false, nil
	case lsmkv.Deleted:
		return true, nil
	default:
		return false, fmt.Errorf("unsupported bucket error: %w", err)
	}
}

type MapListOptionConfig struct {
	acceptDuplicates           bool
	legacyRequireManualSorting bool
}

type MapListOption func(c *MapListOptionConfig)

func MapListAcceptDuplicates() MapListOption {
	return func(c *MapListOptionConfig) {
		c.acceptDuplicates = true
	}
}

func MapListLegacySortingRequired() MapListOption {
	return func(c *MapListOptionConfig) {
		c.legacyRequireManualSorting = true
	}
}

// MapList returns all map entries for a given row key. The order of map pairs
// has no specific meaning. For efficient merge operations, pair entries are
// stored sorted on disk, however that is an implementation detail and not a
// caller-facing guarantee.
//
// MapList is specific to the Map strategy, for Sets use [Bucket.SetList], for
// Replace use [Bucket.Get].
func (b *Bucket) MapList(ctx context.Context, key []byte, cfgs ...MapListOption) ([]MapPair, error) {
	b.flushLock.RLock()
	defer b.flushLock.RUnlock()

	c := MapListOptionConfig{}
	for _, cfg := range cfgs {
		cfg(&c)
	}

	segments := [][]MapPair{}
	disk, err := b.disk.getCollectionBySegments(key)
	if err != nil && !errors.Is(err, lsmkv.NotFound) {
		return nil, err
	}

	for i := range disk {
		if ctx.Err() != nil {
			return nil, ctx.Err()
		}

		segmentDecoded := make([]MapPair, len(disk[i]))
		for j, v := range disk[i] {
			if err := segmentDecoded[j].FromBytes(v.value, false); err != nil {
				return nil, err
			}
			// Read "broken" tombstones with length 12 but a non-tombstone value
			// Related to Issue #4125
			// TODO: Remove the extra check, as it may interfere future in-disk format changes
			segmentDecoded[j].Tombstone = v.tombstone || len(v.value) == 12
		}
		segments = append(segments, segmentDecoded)
	}

	if b.flushing != nil {
		v, err := b.flushing.getMap(key)
		if err != nil && !errors.Is(err, lsmkv.NotFound) {
			return nil, err
		}

		segments = append(segments, v)
	}

	v, err := b.active.getMap(key)
	if err != nil && !errors.Is(err, lsmkv.NotFound) {
		return nil, err
	}
	segments = append(segments, v)

	if c.legacyRequireManualSorting {
		// Sort to support segments which were stored in an unsorted fashion
		for i := range segments {
			sort.Slice(segments[i], func(a, b int) bool {
				return bytes.Compare(segments[i][a].Key, segments[i][b].Key) == -1
			})
		}
	}

	return newSortedMapMerger().do(ctx, segments)
}

// MapSet writes one [MapPair] into the map for the given row key. It is
// agnostic of whether the row key already exists, as well as agnostic of
// whether the map key already exists. In both cases it will create the entry
// if it does not exist or override if it does.
//
// Example to add a new MapPair:
//
//	pair := MapPair{Key: []byte("Jane"), Value: []byte("Backend")}
//	err := bucket.MapSet([]byte("developers"), pair)
//	if err != nil {
//		/* do something */
//	}
//
// MapSet is specific to the Map Strategy, for Replace use [Bucket.Put], and for Set use [Bucket.SetAdd] instead.
func (b *Bucket) MapSet(rowKey []byte, kv MapPair) error {
	b.flushLock.RLock()
	defer b.flushLock.RUnlock()

	return b.active.appendMapSorted(rowKey, kv)
}

// MapSetMulti is the same as [Bucket.MapSet], except that it takes in multiple
// [MapPair] objects at the same time.
func (b *Bucket) MapSetMulti(rowKey []byte, kvs []MapPair) error {
	b.flushLock.RLock()
	defer b.flushLock.RUnlock()

	for _, kv := range kvs {
		if err := b.active.appendMapSorted(rowKey, kv); err != nil {
			return err
		}
	}

	return nil
}

// MapDeleteKey removes one key-value pair from the given map row. Note that
// LSM stores are append only, thus internally this action appends a tombstone.
// The entry will not be removed until a compaction has run, and even then a
// compaction does not guarantee the removal of the data right away. This is
// because an entry could have been created in an older segment than those
// present in the compaction. This can be seen as an implementation detail,
// unless the caller expects to free disk space by calling this method. Such
// freeing is not guaranteed.
//
// MapDeleteKey is specific to the Map Strategy. For Replace, you can use
// [Bucket.Delete] to delete the entire row, for Sets use [Bucket.SetDeleteSingle] to delete a single set element.
func (b *Bucket) MapDeleteKey(rowKey, mapKey []byte) error {
	b.flushLock.RLock()
	defer b.flushLock.RUnlock()

	pair := MapPair{
		Key:       mapKey,
		Tombstone: true,
	}

	return b.active.appendMapSorted(rowKey, pair)
}

// Delete removes the given row. Note that LSM stores are append only, thus
// internally this action appends a tombstone.  The entry will not be removed
// until a compaction has run, and even then a compaction does not guarantee
// the removal of the data right away. This is because an entry could have been
// created in an older segment than those present in the compaction. This can
// be seen as an implementation detail, unless the caller expects to free disk
// space by calling this method. Such freeing is not guaranteed.
//
// Delete is specific to the Replace Strategy. For Maps, you can use
// [Bucket.MapDeleteKey] to delete a single key-value pair, for Sets use
// [Bucket.SetDeleteSingle] to delete a single set element.
func (b *Bucket) Delete(key []byte, opts ...SecondaryKeyOption) error {
	b.flushLock.RLock()
	defer b.flushLock.RUnlock()

	return b.active.setTombstone(key, opts...)
}

// meant to be called from situations where a lock is already held, does not
// lock on its own
func (b *Bucket) setNewActiveMemtable() error {
	path := filepath.Join(b.dir, fmt.Sprintf("segment-%d", time.Now().UnixNano()))

	cl, err := newCommitLogger(path)
	if err != nil {
		return errors.Wrap(err, "init commit logger")
	}

	mt, err := newMemtable(path, b.strategy, b.secondaryIndices, cl, b.metrics)
	if err != nil {
		return err
	}

	b.active = mt
	return nil
}

func (b *Bucket) Count() int {
	b.flushLock.RLock()
	defer b.flushLock.RUnlock()

	if b.strategy != StrategyReplace {
		panic("Count() called on strategy other than 'replace'")
	}

	memtableCount := 0
	if b.flushing == nil {
		// only consider active
		memtableCount += b.memtableNetCount(b.active.countStats(), nil)
	} else {
		flushingCountStats := b.flushing.countStats()
		activeCountStats := b.active.countStats()
		deltaActive := b.memtableNetCount(activeCountStats, flushingCountStats)
		deltaFlushing := b.memtableNetCount(flushingCountStats, nil)

		memtableCount = deltaActive + deltaFlushing
	}

	diskCount := b.disk.count()

	if b.monitorCount {
		b.metrics.ObjectCount(memtableCount + diskCount)
	}
	return memtableCount + diskCount
}

// CountAsync ignores the current memtable, that makes it async because it only
// reflects what has been already flushed. This in turn makes it very cheap to
// call, so it can be used for observability purposes where eventual
// consistency on the count is fine, but a large cost is not.
func (b *Bucket) CountAsync() int {
	return b.disk.count()
}

func (b *Bucket) memtableNetCount(stats *countStats, previousMemtable *countStats) int {
	netCount := 0

	// TODO: this uses regular get, given that this may be called quite commonly,
	// we might consider building a pure Exists(), which skips reading the value
	// and only checks for tombstones, etc.
	for _, key := range stats.upsertKeys {
		if !b.existsOnDiskAndPreviousMemtable(previousMemtable, key) {
			netCount++
		}
	}

	for _, key := range stats.tombstonedKeys {
		if b.existsOnDiskAndPreviousMemtable(previousMemtable, key) {
			netCount--
		}
	}

	return netCount
}

func (b *Bucket) existsOnDiskAndPreviousMemtable(previous *countStats, key []byte) bool {
	v, _ := b.disk.get(key) // current implementation can't error
	if v == nil {
		// not on disk, but it could still be in the previous memtable
		return previous.hasUpsert(key)
	}

	// it exists on disk ,but it could still have been deleted in the previous memtable
	return !previous.hasTombstone(key)
}

func (b *Bucket) Shutdown(ctx context.Context) error {
	defer GlobalBucketRegistry.Remove(b.dir)

	if err := b.disk.shutdown(ctx); err != nil {
		return err
	}

	if err := b.flushCallbackCtrl.Unregister(ctx); err != nil {
		return fmt.Errorf("long-running flush in progress: %w", ctx.Err())
	}

	b.flushLock.Lock()
	if err := b.active.flush(); err != nil {
		return err
	}
	b.flushLock.Unlock()

	if b.flushing == nil {
		// active has flushing, no one else was currently flushing, it's safe to
		// exit
		return nil
	}

	// it seems we still need to wait for someone to finish flushing
	t := time.NewTicker(50 * time.Millisecond)
	defer t.Stop()
	for {
		select {
		case <-ctx.Done():
			return ctx.Err()
		case <-t.C:
			if b.flushing == nil {
				return nil
			}
		}
	}
}

func (b *Bucket) flushAndSwitchIfThresholdsMet(shouldAbort cyclemanager.ShouldAbortCallback) bool {
	b.flushLock.RLock()
	commitLogSize := b.active.commitlog.Size()
	memtableTooLarge := b.active.Size() >= b.memtableThreshold
	walTooLarge := uint64(commitLogSize) >= b.walThreshold
	dirtyTooLong := b.active.DirtyDuration() >= b.flushDirtyAfter
	shouldSwitch := memtableTooLarge || walTooLarge || dirtyTooLong

	// If true, the parent shard has indicated that it has
	// entered an immutable state. During this time, the
	// bucket should refrain from flushing until its shard
	// indicates otherwise
	if shouldSwitch && b.isReadOnly() {
		if b.haltedFlushTimer.IntervalElapsed() {
			b.logger.WithField("action", "lsm_memtable_flush").
				WithField("path", b.dir).
				Warn("flush halted due to shard READONLY status")
			b.haltedFlushTimer.IncreaseInterval()
		}

		b.flushLock.RUnlock()
		return false
	}

	b.flushLock.RUnlock()
	if shouldSwitch {
		b.haltedFlushTimer.Reset()
		cycleLength := b.active.ActiveDuration()
		if err := b.FlushAndSwitch(); err != nil {
			b.logger.WithField("action", "lsm_memtable_flush").
				WithField("path", b.dir).
				WithError(err).
				Errorf("flush and switch failed")
		}

		if b.memtableResizer != nil {
			next, ok := b.memtableResizer.NextTarget(int(b.memtableThreshold), cycleLength)
			if ok {
				b.memtableThreshold = uint64(next)
			}
		}
		return true
	}
	return false
}

// UpdateStatus is used by the parent shard to communicate to the bucket
// when the shard has been set to readonly, or when it is ready for
// writes.
func (b *Bucket) UpdateStatus(status storagestate.Status) {
	b.statusLock.Lock()
	defer b.statusLock.Unlock()

	b.status = status
	b.disk.UpdateStatus(status)
}

func (b *Bucket) isReadOnly() bool {
	b.statusLock.Lock()
	defer b.statusLock.Unlock()

	return b.status == storagestate.StatusReadOnly
}

// FlushAndSwitch is typically called periodically and does not require manual
// calling, but there are some situations where this might be intended, such as
// in test scenarios or when a force flush is desired.
func (b *Bucket) FlushAndSwitch() error {
	before := time.Now()

	b.logger.WithField("action", "lsm_memtable_flush_start").
		WithField("path", b.dir).
		Trace("start flush and switch")
	if err := b.atomicallySwitchMemtable(); err != nil {
		return fmt.Errorf("switch active memtable: %w", err)
	}

	if err := b.flushing.flush(); err != nil {
		return fmt.Errorf("flush: %w", err)
	}

	if err := b.atomicallyAddDiskSegmentAndRemoveFlushing(); err != nil {
		return fmt.Errorf("add segment and remove flushing: %w", err)
	}

	took := time.Since(before)
	b.logger.WithField("action", "lsm_memtable_flush_complete").
		WithField("path", b.dir).
		Trace("finish flush and switch")

	b.logger.WithField("action", "lsm_memtable_flush_complete").
		WithField("path", b.dir).
		WithField("took", took).
		Debugf("flush and switch took %s\n", took)

	return nil
}

func (b *Bucket) atomicallyAddDiskSegmentAndRemoveFlushing() error {
	b.flushLock.Lock()
	defer b.flushLock.Unlock()

	if b.flushing.Size() == 0 {
		b.flushing = nil
		return nil
	}

	path := b.flushing.path
	if err := b.disk.add(path + ".db"); err != nil {
		return err
	}
	b.flushing = nil

	if b.strategy == StrategyReplace && b.monitorCount {
		// having just flushed the memtable we now have the most up2date count which
		// is a good place to update the metric
		b.metrics.ObjectCount(b.disk.count())
	}

	return nil
}

func (b *Bucket) atomicallySwitchMemtable() error {
	b.flushLock.Lock()
	defer b.flushLock.Unlock()

	b.flushing = b.active
	return b.setNewActiveMemtable()
}

func (b *Bucket) Strategy() string {
	return b.strategy
}

func (b *Bucket) DesiredStrategy() string {
	return b.desiredStrategy
}

// the WAL uses a buffer and isn't written until the buffer size is crossed or
// this function explicitly called. This allows to avoid unnecessary disk
// writes in larger operations, such as batches. It is sufficient to call write
// on the WAL just once. This does not make a batch atomic, but it guarantees
// that the WAL is written before a successful response is returned to the
// user.
func (b *Bucket) WriteWAL() error {
	b.flushLock.RLock()
	defer b.flushLock.RUnlock()

	return b.active.writeWAL()
}

func (b *Bucket) DocPointerWithScoreList(ctx context.Context, key []byte, propBoost float32, cfgs ...MapListOption) ([]terms.DocPointerWithScore, error) {
	b.flushLock.RLock()
	defer b.flushLock.RUnlock()

	c := MapListOptionConfig{}
	for _, cfg := range cfgs {
		cfg(&c)
	}

	segments := [][]terms.DocPointerWithScore{}
	disk, err := b.disk.getCollectionBySegments(key)
	if err != nil && !errors.Is(err, lsmkv.NotFound) {
		return nil, err
	}

	for i := range disk {
		if ctx.Err() != nil {
			return nil, ctx.Err()
		}

		segmentDecoded := make([]terms.DocPointerWithScore, len(disk[i]))
		for j, v := range disk[i] {
			if err := segmentDecoded[j].FromBytes(v.value, v.tombstone, propBoost); err != nil {
				return nil, err
			}
		}
		segments = append(segments, segmentDecoded)
	}

	if b.flushing != nil {
		mem, err := b.flushing.getMap(key)
		if err != nil && !errors.Is(err, lsmkv.NotFound) {
			return nil, err
		}
		docPointers := make([]terms.DocPointerWithScore, len(mem))
		for i, v := range mem {
<<<<<<< HEAD
			if len(v.Value) < 8 {
				b.logger.Warnf("Skipping pair in BM25: MapPair.Value should be 8 bytes long, but is %d.", len(v.Value))
				continue
			}

			if err := docPointers[i].FromKeyVal(v.Key, v.Value, propBoost); err != nil {
=======
			if err := docPointers[i].FromKeyVal(v.Key, v.Value, v.Tombstone, propBoost); err != nil {
>>>>>>> 8117d375
				return nil, err
			}
		}
		segments = append(segments, docPointers)
	}

	mem, err := b.active.getMap(key)
	if err != nil && !errors.Is(err, lsmkv.NotFound) {
		return nil, err
	}
	docPointers := make([]terms.DocPointerWithScore, len(mem))
	for i, v := range mem {
<<<<<<< HEAD
		if len(v.Value) < 8 {
			b.logger.Warnf("Skipping pair in BM25: MapPair.Value should be 8 bytes long, but is %d.", len(v.Value))
			continue
		}
		if err := docPointers[i].FromKeyVal(v.Key, v.Value, propBoost); err != nil {
=======
		if err := docPointers[i].FromKeyVal(v.Key, v.Value, v.Tombstone, propBoost); err != nil {
>>>>>>> 8117d375
			return nil, err
		}
	}
	segments = append(segments, docPointers)

	if c.legacyRequireManualSorting {
		// Sort to support segments which were stored in an unsorted fashion
		for i := range segments {
			sort.Slice(segments[i], func(a, b int) bool {
				return segments[i][a].Id < segments[i][b].Id
			})
		}
	}

	return terms.NewSortedDocPointerWithScoreMerger().Do(ctx, segments)
}<|MERGE_RESOLUTION|>--- conflicted
+++ resolved
@@ -1137,16 +1137,7 @@
 		}
 		docPointers := make([]terms.DocPointerWithScore, len(mem))
 		for i, v := range mem {
-<<<<<<< HEAD
-			if len(v.Value) < 8 {
-				b.logger.Warnf("Skipping pair in BM25: MapPair.Value should be 8 bytes long, but is %d.", len(v.Value))
-				continue
-			}
-
-			if err := docPointers[i].FromKeyVal(v.Key, v.Value, propBoost); err != nil {
-=======
 			if err := docPointers[i].FromKeyVal(v.Key, v.Value, v.Tombstone, propBoost); err != nil {
->>>>>>> 8117d375
 				return nil, err
 			}
 		}
@@ -1159,15 +1150,7 @@
 	}
 	docPointers := make([]terms.DocPointerWithScore, len(mem))
 	for i, v := range mem {
-<<<<<<< HEAD
-		if len(v.Value) < 8 {
-			b.logger.Warnf("Skipping pair in BM25: MapPair.Value should be 8 bytes long, but is %d.", len(v.Value))
-			continue
-		}
-		if err := docPointers[i].FromKeyVal(v.Key, v.Value, propBoost); err != nil {
-=======
 		if err := docPointers[i].FromKeyVal(v.Key, v.Value, v.Tombstone, propBoost); err != nil {
->>>>>>> 8117d375
 			return nil, err
 		}
 	}
