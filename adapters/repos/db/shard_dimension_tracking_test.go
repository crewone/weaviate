//                           _       _
// __      _____  __ ___   ___  __ _| |_ ___
// \ \ /\ / / _ \/ _` \ \ / / |/ _` | __/ _ \
//  \ V  V /  __/ (_| |\ V /| | (_| | ||  __/
//   \_/\_/ \___|\__,_| \_/ |_|\__,_|\__\___|
//
//  Copyright © 2016 - 2024 Weaviate B.V. All rights reserved.
//
//  CONTACT: hello@weaviate.io
//

//go:build integrationTest

package db

import (
	"context"
	"fmt"
	"log"
	"math/rand"
	"testing"
	"time"

	"github.com/go-openapi/strfmt"
	"github.com/google/uuid"
	"github.com/prometheus/client_golang/prometheus/testutil"
	"github.com/sirupsen/logrus"
	"github.com/stretchr/testify/assert"
	"github.com/stretchr/testify/require"
	"github.com/weaviate/weaviate/entities/models"
	"github.com/weaviate/weaviate/entities/schema"
	enthnsw "github.com/weaviate/weaviate/entities/vectorindex/hnsw"
	"github.com/weaviate/weaviate/usecases/memwatch"
	"github.com/weaviate/weaviate/usecases/monitoring"
)

func Benchmark_Migration(b *testing.B) {
	fmt.Printf("Running benchmark %v times\n", b.N)
	for i := 0; i < b.N; i++ {
		func() {
			r := getRandomSeed()
			dirName := b.TempDir()

			shardState := singleShardState()
			logger := logrus.New()
			schemaGetter := &fakeSchemaGetter{
				schema:     schema.Schema{Objects: &models.Schema{Classes: nil}},
				shardState: shardState,
			}
			repo, err := New(logger, Config{
				RootPath:                  dirName,
				QueryMaximumResults:       1000,
				MaxImportGoroutinesFactor: 1,
				TrackVectorDimensions:     true,
			}, &fakeRemoteClient{}, &fakeNodeResolver{}, &fakeRemoteNodeClient{}, &fakeReplicationClient{}, nil, memwatch.NewDummyMonitor())
			require.Nil(b, err)
			repo.SetSchemaGetter(schemaGetter)
			require.Nil(b, repo.WaitForStartup(testCtx()))
			defer repo.Shutdown(context.Background())

			migrator := NewMigrator(repo, logger)

			class := &models.Class{
				Class:               "Test",
				VectorIndexConfig:   enthnsw.NewDefaultUserConfig(),
				InvertedIndexConfig: invertedConfig(),
			}
			schema := schema.Schema{
				Objects: &models.Schema{
					Classes: []*models.Class{class},
				},
			}

			migrator.AddClass(context.Background(), class, schemaGetter.shardState)

			schemaGetter.schema = schema

			repo.config.TrackVectorDimensions = false

			dim := 128
			for i := 0; i < 100; i++ {
				vec := make([]float32, dim)
				for j := range vec {
					vec[j] = r.Float32()
				}

				id := strfmt.UUID(uuid.MustParse(fmt.Sprintf("%032d", i)).String())
				obj := &models.Object{Class: "Test", ID: id}
				err := repo.PutObject(context.Background(), obj, vec, nil, nil, 0)
				if err != nil {
					b.Fatal(err)
				}
			}

			fmt.Printf("Added vectors, now migrating\n")

			repo.config.TrackVectorDimensions = true
			migrator.RecalculateVectorDimensions(context.TODO())
			fmt.Printf("Benchmark complete")
		}()
	}
}

// Rebuild dimensions at startup
func Test_Migration(t *testing.T) {
	r := getRandomSeed()
	dirName := t.TempDir()

	shardState := singleShardState()
	logger := logrus.New()
	schemaGetter := &fakeSchemaGetter{
		schema:     schema.Schema{Objects: &models.Schema{Classes: nil}},
		shardState: shardState,
	}
	repo, err := New(logger, Config{
		RootPath:                  dirName,
		QueryMaximumResults:       1000,
		MaxImportGoroutinesFactor: 1,
		TrackVectorDimensions:     true,
	}, &fakeRemoteClient{}, &fakeNodeResolver{}, &fakeRemoteNodeClient{}, &fakeReplicationClient{}, nil, nil)
	require.Nil(t, err)
	repo.SetSchemaGetter(schemaGetter)
	require.Nil(t, repo.WaitForStartup(testCtx()))
	defer repo.Shutdown(context.Background())

	migrator := NewMigrator(repo, logger)

	t.Run("set schema", func(t *testing.T) {
		class := &models.Class{
			Class:               "Test",
			VectorIndexConfig:   enthnsw.NewDefaultUserConfig(),
			InvertedIndexConfig: invertedConfig(),
		}
		schema := schema.Schema{
			Objects: &models.Schema{
				Classes: []*models.Class{class},
			},
		}

		require.Nil(t,
			migrator.AddClass(context.Background(), class, schemaGetter.shardState))

		schemaGetter.schema = schema
	})

	repo.config.TrackVectorDimensions = false

	t.Run("import objects with d=128", func(t *testing.T) {
		dim := 128
		for i := 0; i < 100; i++ {
			vec := make([]float32, dim)
			for j := range vec {
				vec[j] = r.Float32()
			}

			id := strfmt.UUID(uuid.MustParse(fmt.Sprintf("%032d", i)).String())
			obj := &models.Object{Class: "Test", ID: id}
			err := repo.PutObject(context.Background(), obj, vec, nil, nil, 0)
			require.Nil(t, err)
		}
		dimAfter := GetDimensionsFromRepo(context.Background(), repo, "Test")
		require.Equal(t, 0, dimAfter, "dimensions should not have been calculated")
	})

	dimBefore := GetDimensionsFromRepo(context.Background(), repo, "Test")
	require.Equal(t, 0, dimBefore, "dimensions should not have been calculated")
	repo.config.TrackVectorDimensions = true
	migrator.RecalculateVectorDimensions(context.TODO())
	dimAfter := GetDimensionsFromRepo(context.Background(), repo, "Test")
	require.Equal(t, 12800, dimAfter, "dimensions should be counted now")
}

func Test_DimensionTracking(t *testing.T) {
	r := getRandomSeed()
	dirName := t.TempDir()

	shardState := singleShardState()
	logger := logrus.New()
	schemaGetter := &fakeSchemaGetter{
		schema:     schema.Schema{Objects: &models.Schema{Classes: nil}},
		shardState: shardState,
	}
	repo, err := New(logger, Config{
		RootPath:                  dirName,
		QueryMaximumResults:       10000,
		MaxImportGoroutinesFactor: 1,
		TrackVectorDimensions:     true,
	}, &fakeRemoteClient{}, &fakeNodeResolver{}, &fakeRemoteNodeClient{}, &fakeReplicationClient{}, nil, memwatch.NewDummyMonitor())
	require.Nil(t, err)
	repo.SetSchemaGetter(schemaGetter)
	require.Nil(t, repo.WaitForStartup(testCtx()))
	defer repo.Shutdown(context.Background())

	migrator := NewMigrator(repo, logger)

	t.Run("set schema", func(t *testing.T) {
		class := &models.Class{
			Class:               "Test",
			VectorIndexConfig:   enthnsw.NewDefaultUserConfig(),
			InvertedIndexConfig: invertedConfig(),
		}
		schema := schema.Schema{
			Objects: &models.Schema{
				Classes: []*models.Class{class},
			},
		}

		require.Nil(t,
			migrator.AddClass(context.Background(), class, schemaGetter.shardState))

		schemaGetter.schema = schema
	})

	t.Run("import objects with d=128", func(t *testing.T) {
		dim := 128
		for i := 0; i < 100; i++ {
			vec := make([]float32, dim)
			for j := range vec {
				vec[j] = r.Float32()
			}

			id := strfmt.UUID(uuid.MustParse(fmt.Sprintf("%032d", i)).String())
			obj := &models.Object{Class: "Test", ID: id}
			err := repo.PutObject(context.Background(), obj, vec, nil, nil, 0)
			require.Nil(t, err)
		}
		dimAfter := GetDimensionsFromRepo(context.Background(), repo, "Test")
		require.Equal(t, 12800, dimAfter, "dimensions should not have changed")
		quantDimAfter := GetQuantizedDimensionsFromRepo(context.Background(), repo, "Test", 64)
		require.Equal(t, 6400, quantDimAfter, "quantized dimensions should not have changed")
	})

	t.Run("import objects with d=0", func(t *testing.T) {
		dimBefore := GetDimensionsFromRepo(context.Background(), repo, "Test")
		quantDimBefore := GetQuantizedDimensionsFromRepo(context.Background(), repo, "Test", 64)
		for i := 100; i < 200; i++ {
			id := strfmt.UUID(uuid.MustParse(fmt.Sprintf("%032d", i)).String())
			obj := &models.Object{Class: "Test", ID: id}
			err := repo.PutObject(context.Background(), obj, nil, nil, nil, 0)
			require.Nil(t, err)
		}
		dimAfter := GetDimensionsFromRepo(context.Background(), repo, "Test")
		require.Equal(t, dimBefore, dimAfter, "dimensions should not have changed")
		quantDimAfter := GetQuantizedDimensionsFromRepo(context.Background(), repo, "Test", 64)
		require.Equal(t, quantDimBefore, quantDimAfter, "quantized dimensions should not have changed")
	})

	t.Run("verify dimensions after initial import", func(t *testing.T) {
		idx := repo.GetIndex("Test")
		idx.ForEachShard(func(name string, shard ShardLike) error {
			assert.Equal(t, 12800, shard.Dimensions(context.Background()))
			assert.Equal(t, 6400, shard.QuantizedDimensions(context.Background(), 64))
			return nil
		})
	})

	t.Run("delete 10 objects with d=128", func(t *testing.T) {
		dimBefore := GetDimensionsFromRepo(context.Background(), repo, "Test")
		quantDimBefore := GetQuantizedDimensionsFromRepo(context.Background(), repo, "Test", 64)
		for i := 0; i < 10; i++ {
			id := strfmt.UUID(uuid.MustParse(fmt.Sprintf("%032d", i)).String())
<<<<<<< HEAD
			err := repo.DeleteObject(context.Background(), "Test", id, nil, "", 0)
=======
			err := repo.DeleteObject(context.Background(), "Test", id, time.Now(), nil, "")
>>>>>>> f62158e2
			require.Nil(t, err)
		}
		dimAfter := GetDimensionsFromRepo(context.Background(), repo, "Test")
		require.Equal(t, dimBefore, dimAfter+10*128, "dimensions should have decreased")
		quantDimAfter := GetQuantizedDimensionsFromRepo(context.Background(), repo, "Test", 64)
		require.Equal(t, quantDimBefore, quantDimAfter+10*64, "dimensions should have decreased")
	})

	t.Run("verify dimensions after delete", func(t *testing.T) {
		idx := repo.GetIndex("Test")
		idx.ForEachShard(func(name string, shard ShardLike) error {
			assert.Equal(t, 11520, shard.Dimensions(context.Background()))
			assert.Equal(t, 5760, shard.QuantizedDimensions(context.Background(), 64))
			return nil
		})
	})

	t.Run("update some of the d=128 objects with a new vector", func(t *testing.T) {
		dimBefore := GetDimensionsFromRepo(context.Background(), repo, "Test")
		quantDimBefore := GetQuantizedDimensionsFromRepo(context.Background(), repo, "Test", 64)
		dim := 128
		for i := 0; i < 50; i++ {
			vec := make([]float32, dim)
			for j := range vec {
				vec[j] = rand.Float32()
			}

			id := strfmt.UUID(uuid.MustParse(fmt.Sprintf("%032d", i)).String())
			obj := &models.Object{Class: "Test", ID: id}
			// Put is idempotent, but since the IDs exist now, this is an update
			// under the hood and a "reinstert" for the already deleted ones
			err := repo.PutObject(context.Background(), obj, vec, nil, nil, 0)
			require.Nil(t, err)
		}
		dimAfter := GetDimensionsFromRepo(context.Background(), repo, "Test")
		quantDimAfter := GetQuantizedDimensionsFromRepo(context.Background(), repo, "Test", 64)
		require.Equal(t, dimBefore+10*128, dimAfter, "dimensions should have been restored")
		require.Equal(t, quantDimBefore+10*64, quantDimAfter, "dimensions should have been restored")
	})

	t.Run("update some of the d=128 objects with a nil vector", func(t *testing.T) {
		dimBefore := GetDimensionsFromRepo(context.Background(), repo, "Test")
		quantDimBefore := GetQuantizedDimensionsFromRepo(context.Background(), repo, "Test", 32)
		for i := 50; i < 100; i++ {
			id := strfmt.UUID(uuid.MustParse(fmt.Sprintf("%032d", i)).String())
			obj := &models.Object{Class: "Test", ID: id}
			// Put is idempotent, but since the IDs exist now, this is an update
			// under the hood and a "reinsert" for the already deleted ones
			err := repo.PutObject(context.Background(), obj, nil, nil, nil, 0)
			require.Nil(t, err)
		}
		dimAfter := GetDimensionsFromRepo(context.Background(), repo, "Test")
		quantDimAfter := GetQuantizedDimensionsFromRepo(context.Background(), repo, "Test", 32)
		require.Equal(t, dimBefore, dimAfter+50*128, "dimensions should decrease")
		require.Equal(t, quantDimBefore, quantDimAfter+50*32, "dimensions should decrease")
	})

	t.Run("verify dimensions after first set of updates", func(t *testing.T) {
		idx := repo.GetIndex("Test")
		idx.ForEachShard(func(name string, shard ShardLike) error {
			assert.Equal(t, 6400, shard.Dimensions(context.Background()))
			assert.Equal(t, 3200, shard.QuantizedDimensions(context.Background(), 64))
			assert.Equal(t, 1600, shard.QuantizedDimensions(context.Background(), 32))
			assert.Equal(t, 3200, shard.QuantizedDimensions(context.Background(), 0))
			return nil
		})
	})

	t.Run("update some of the origin nil vector objects with a d=128 vector", func(t *testing.T) {
		dimBefore := GetDimensionsFromRepo(context.Background(), repo, "Test")
		quantDimBefore := GetQuantizedDimensionsFromRepo(context.Background(), repo, "Test", 64)
		dim := 128
		for i := 100; i < 150; i++ {
			vec := make([]float32, dim)
			for j := range vec {
				vec[j] = rand.Float32()
			}

			id := strfmt.UUID(uuid.MustParse(fmt.Sprintf("%032d", i)).String())
			obj := &models.Object{Class: "Test", ID: id}
			// Put is idempotent, but since the IDs exist now, this is an update
			// under the hood and a "reinsert" for the already deleted ones
			err := repo.PutObject(context.Background(), obj, vec, nil, nil, 0)
			require.Nil(t, err)
		}
		dimAfter := GetDimensionsFromRepo(context.Background(), repo, "Test")
		quantDimAfter := GetQuantizedDimensionsFromRepo(context.Background(), repo, "Test", 64)
		require.Equal(t, dimBefore+50*128, dimAfter, "dimensions should increase")
		require.Equal(t, quantDimBefore+50*64, quantDimAfter, "dimensions should increase")
	})

	t.Run("update some of the nil objects with another nil vector", func(t *testing.T) {
		dimBefore := GetDimensionsFromRepo(context.Background(), repo, "Test")
		quantDimBefore := GetQuantizedDimensionsFromRepo(context.Background(), repo, "Test", 64)
		for i := 150; i < 200; i++ {
			id := strfmt.UUID(uuid.MustParse(fmt.Sprintf("%032d", i)).String())
			obj := &models.Object{Class: "Test", ID: id}
			// Put is idempotent, but since the IDs exist now, this is an update
			// under the hood and a "reinstert" for the already deleted ones
			err := repo.PutObject(context.Background(), obj, nil, nil, nil, 0)
			require.Nil(t, err)
		}
		dimAfter := GetDimensionsFromRepo(context.Background(), repo, "Test")
		quantDimAfter := GetQuantizedDimensionsFromRepo(context.Background(), repo, "Test", 64)
		require.Equal(t, dimBefore, dimAfter, "dimensions should not have changed")
		require.Equal(t, quantDimBefore, quantDimAfter, "dimensions should not have changed")
	})

	t.Run("verify dimensions after more updates", func(t *testing.T) {
		idx := repo.GetIndex("Test")
		idx.ForEachShard(func(name string, shard ShardLike) error {
			assert.Equal(t, 12800, shard.Dimensions(context.Background()))
			assert.Equal(t, 6400, shard.QuantizedDimensions(context.Background(), 64))
			assert.Equal(t, 3200, shard.QuantizedDimensions(context.Background(), 32))
			// segments = 0, will use 128/2 = 64 segments and so value should be 6400
			assert.Equal(t, 6400, shard.QuantizedDimensions(context.Background(), 0))
			return nil
		})
	})
}

func publishDimensionMetricsFromRepo(ctx context.Context, repo *DB, className string) {
	if !repo.config.TrackVectorDimensions {
		log.Printf("Vector dimensions tracking is disabled, returning 0")
		return
	}
	index := repo.GetIndex(schema.ClassName(className))
	index.ForEachShard(func(name string, shard ShardLike) error {
		shard.publishDimensionMetrics(ctx)
		return nil
	})
}

func getSingleShardNameFromRepo(repo *DB, className string) string {
	shardName := ""
	if !repo.config.TrackVectorDimensions {
		log.Printf("Vector dimensions tracking is disabled, returning 0")
		return shardName
	}
	index := repo.GetIndex(schema.ClassName(className))
	index.ForEachShard(func(name string, shard ShardLike) error {
		shardName = shard.Name()
		return nil
	})
	return shardName
}

func Test_DimensionTrackingMetrics(t *testing.T) {
	type testConfig struct {
		name            string
		className       string
		vectorConfig    func() *enthnsw.UserConfig
		expectedDims    float64
		expectedSegs    float64
		importDimension int
	}

	tests := []testConfig{
		{
			name:      "HNSW",
			className: "HNSW",
			vectorConfig: func() *enthnsw.UserConfig {
				cfg := enthnsw.NewDefaultUserConfig()
				return &cfg
			},
			expectedDims:    6400.0, // 100 objects * 64 dimensions
			expectedSegs:    0.0,
			importDimension: 64,
		},
		{
			name:      "BQ",
			className: "BQ",
			vectorConfig: func() *enthnsw.UserConfig {
				cfg := enthnsw.NewDefaultUserConfig()
				cfg.BQ.Enabled = true
				return &cfg
			},
			expectedDims:    0.0,
			expectedSegs:    800.0, // 100 objects * 64 dimensions / 8 for BQ
			importDimension: 64,
		},
		{
			name:      "PQ",
			className: "PQ",
			vectorConfig: func() *enthnsw.UserConfig {
				cfg := enthnsw.NewDefaultUserConfig()
				cfg.PQ.Enabled = true
				cfg.PQ.Segments = 10
				return &cfg
			},
			expectedDims:    0.0,
			expectedSegs:    1000.0, // 100 objects * 10 segments
			importDimension: 64,
		},
		{
			name:      "PQ with zero segments",
			className: "PQZ",
			vectorConfig: func() *enthnsw.UserConfig {
				cfg := enthnsw.NewDefaultUserConfig()
				cfg.PQ.Enabled = true
				cfg.PQ.Segments = 0
				return &cfg
			},
			expectedDims:    0.0,
			expectedSegs:    3200.0, // 100 objects * 32 segments (segments = 64/2 due to auto calculation)
			importDimension: 64,
		},
	}

	r := getRandomSeed()
	dirName := t.TempDir()
	var shardName string

	shardState := singleShardState()
	logger := logrus.New()
	schemaGetter := &fakeSchemaGetter{
		schema:     schema.Schema{Objects: &models.Schema{Classes: nil}},
		shardState: shardState,
	}
	metrics := monitoring.GetMetrics()
	repo, err := New(logger, Config{
		RootPath:                  dirName,
		QueryMaximumResults:       10000,
		MaxImportGoroutinesFactor: 1,
		TrackVectorDimensions:     true,
	}, &fakeRemoteClient{}, &fakeNodeResolver{}, &fakeRemoteNodeClient{}, &fakeReplicationClient{}, metrics, memwatch.NewDummyMonitor())
	require.Nil(t, err)
	repo.SetSchemaGetter(schemaGetter)
	require.Nil(t, repo.WaitForStartup(testCtx()))
	defer repo.Shutdown(context.Background())

	migrator := NewMigrator(repo, logger)

	for _, tc := range tests {
		t.Run(tc.name, func(t *testing.T) {
			// Set schema
			t.Run("set schema", func(t *testing.T) {
				class := &models.Class{
					Class:             tc.className,
					VectorIndexConfig: *tc.vectorConfig(),
					VectorConfig: map[string]models.VectorConfig{
						"vec": {
							VectorIndexConfig: *tc.vectorConfig(),
						},
					},
					InvertedIndexConfig: invertedConfig(),
				}
				schema := schema.Schema{
					Objects: &models.Schema{
						Classes: []*models.Class{class},
					},
				}

				require.Nil(t,
					migrator.AddClass(context.Background(), class, schemaGetter.shardState))

				schemaGetter.schema = schema
			})

			// Import objects and validate metrics
			t.Run("import objects and validate metrics", func(t *testing.T) {
				for i := 0; i < 100; i++ {
					vec := make([]float32, tc.importDimension)
					for j := range vec {
						vec[j] = r.Float32()
					}

					id := strfmt.UUID(uuid.MustParse(fmt.Sprintf("%032d", i)).String())
					obj := &models.Object{Class: tc.className, ID: id}
					namedVectors := models.Vectors{
						"vec": vec,
					}
					err := repo.PutObject(context.Background(), obj, vec, namedVectors, nil, 0)
					require.Nil(t, err)
				}

				publishDimensionMetricsFromRepo(context.Background(), repo, tc.className)

				shardName = getSingleShardNameFromRepo(repo, tc.className)

				// Check dimensions metric
				metric, err := metrics.VectorDimensionsSum.GetMetricWithLabelValues(tc.className, shardName)
				require.Nil(t, err)
				metricValue := testutil.ToFloat64(metric)
				require.Equal(t, tc.expectedDims, metricValue, "dimensions should match expected value")

				// Check segments metric
				metric, err = metrics.VectorSegmentsSum.GetMetricWithLabelValues(tc.className, shardName)
				require.Nil(t, err)
				metricValue = testutil.ToFloat64(metric)
				require.Equal(t, tc.expectedSegs, metricValue, "segments should match expected value")

				// Check named dimensions metric
				metric, err = metrics.VectorDimensionsSumByVector.GetMetricWithLabelValues(tc.className, shardName, "vec")
				require.Nil(t, err)
				metricValue = testutil.ToFloat64(metric)
				require.Equal(t, tc.expectedDims, metricValue, "named dimensions should match expected value")

				// Check named segments metric
				metric, err = metrics.VectorSegmentsSumByVector.GetMetricWithLabelValues(tc.className, shardName, "vec")
				require.Nil(t, err)
				metricValue = testutil.ToFloat64(metric)
				require.Equal(t, tc.expectedSegs, metricValue, "named segments should match expected value")
			})

			// Delete class and verify metrics are reset
			t.Run("delete class", func(t *testing.T) {
				err := migrator.DropClass(context.Background(), tc.className)
				require.Nil(t, err)

				// Verify dimensions metric is reset
				metric, err := metrics.VectorDimensionsSum.GetMetricWithLabelValues(tc.className, shardName)
				require.Nil(t, err)
				metricValue := testutil.ToFloat64(metric)
				require.Equal(t, 0.0, metricValue, "dimensions metric should be reset")

				// Verify segments metric is reset
				metric, err = metrics.VectorSegmentsSum.GetMetricWithLabelValues(tc.className, shardName)
				require.Nil(t, err)
				metricValue = testutil.ToFloat64(metric)
				require.Equal(t, 0.0, metricValue, "segments metric should be reset")

				// Verify dimensions metric is reset
				metric, err = metrics.VectorDimensionsSumByVector.GetMetricWithLabelValues(tc.className, shardName, "vec")
				require.Nil(t, err)
				metricValue = testutil.ToFloat64(metric)
				require.Equal(t, 0.0, metricValue, "named dimensions metric should be reset")

				// Verify segments metric is reset
				metric, err = metrics.VectorSegmentsSumByVector.GetMetricWithLabelValues(tc.className, shardName, "vec")
				require.Nil(t, err)
				metricValue = testutil.ToFloat64(metric)
				require.Equal(t, 0.0, metricValue, "named segments metric should be reset")
			})
		})
	}
}<|MERGE_RESOLUTION|>--- conflicted
+++ resolved
@@ -259,11 +259,7 @@
 		quantDimBefore := GetQuantizedDimensionsFromRepo(context.Background(), repo, "Test", 64)
 		for i := 0; i < 10; i++ {
 			id := strfmt.UUID(uuid.MustParse(fmt.Sprintf("%032d", i)).String())
-<<<<<<< HEAD
-			err := repo.DeleteObject(context.Background(), "Test", id, nil, "", 0)
-=======
-			err := repo.DeleteObject(context.Background(), "Test", id, time.Now(), nil, "")
->>>>>>> f62158e2
+			err := repo.DeleteObject(context.Background(), "Test", id, time.Now(), nil, "", 0)
 			require.Nil(t, err)
 		}
 		dimAfter := GetDimensionsFromRepo(context.Background(), repo, "Test")
