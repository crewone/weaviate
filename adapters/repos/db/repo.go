//                           _       _
// __      _____  __ ___   ___  __ _| |_ ___
// \ \ /\ / / _ \/ _` \ \ / / |/ _` | __/ _ \
//  \ V  V /  __/ (_| |\ V /| | (_| | ||  __/
//   \_/\_/ \___|\__,_| \_/ |_|\__,_|\__\___|
//
//  Copyright © 2016 - 2023 Weaviate B.V. All rights reserved.
//
//  CONTACT: hello@weaviate.io
//

package db

import (
	"context"
	"math"
	"runtime"
	"runtime/debug"
	"sync"
	"sync/atomic"
	"time"

	"github.com/pkg/errors"
	"github.com/sirupsen/logrus"
	"github.com/weaviate/weaviate/entities/replication"
	"github.com/weaviate/weaviate/entities/schema"
	"github.com/weaviate/weaviate/entities/storobj"
	"github.com/weaviate/weaviate/usecases/config"
	"github.com/weaviate/weaviate/usecases/memwatch"
	"github.com/weaviate/weaviate/usecases/monitoring"
	"github.com/weaviate/weaviate/usecases/replica"
	schemaUC "github.com/weaviate/weaviate/usecases/schema"
	"github.com/weaviate/weaviate/usecases/sharding"
)

type DB struct {
	logger            logrus.FieldLogger
	schemaGetter      schemaUC.SchemaGetter
	config            Config
	indices           map[string]*Index
	remoteIndex       sharding.RemoteIndexClient
	replicaClient     replica.Client
	nodeResolver      nodeResolver
	remoteNode        *sharding.RemoteNode
	promMetrics       *monitoring.PrometheusMetrics
	shutdown          chan struct{}
	startupComplete   atomic.Bool
	resourceScanState *resourceScanState
	memMonitor        *memwatch.Monitor

	// indexLock is an RWMutex which allows concurrent access to various indexes,
	// but only one modification at a time. R/W can be a bit confusing here,
	// because it does not refer to write or read requests from a user's
	// perspective, but rather:
	//
	// - Read -> The array containing all indexes is read-only. In other words
	// there will never be a race condition from doing something like index :=
	// indexes[0]. What you do with the Index after retrieving it from the array
	// does not matter. Assuming that it is thread-safe (it is) you can
	// read/write from the index itself. Therefore from a user's perspective
	// something like a parallel import batch and a read-query can happen without
	// any problems.
	//
	// - Write -> The index array is being modified, for example, because a new
	// index is added. This is mutually exclusive with the other case (but
	// hopefully very short).
	//
	//
	// See also: https://github.com/weaviate/weaviate/issues/2351
	//
	// This lock should be used to avoid that the indices-map is changed while iterating over it. To
	// mark a given index in use, lock that index directly.
	indexLock sync.RWMutex

	jobQueueCh              chan job
	asyncIndexRetryInterval time.Duration
	shutDownWg              sync.WaitGroup
	maxNumberGoroutines     int
	batchMonitorLock        sync.Mutex
	ratePerSecond           int
}

func (db *DB) SetSchemaGetter(sg schemaUC.SchemaGetter) {
	db.schemaGetter = sg
}

func (db *DB) WaitForStartup(ctx context.Context) error {
	err := db.init(ctx)
	if err != nil {
		return err
	}

	db.startupComplete.Store(true)
	db.scanResourceUsage()

	return nil
}

func (db *DB) StartupComplete() bool { return db.startupComplete.Load() }

func New(logger logrus.FieldLogger, config Config,
	remoteIndex sharding.RemoteIndexClient, nodeResolver nodeResolver,
	remoteNodesClient sharding.RemoteNodeClient, replicaClient replica.Client,
	promMetrics *monitoring.PrometheusMetrics,
) (*DB, error) {
	db := &DB{
<<<<<<< HEAD
		logger:                  logger,
		config:                  config,
		indices:                 map[string]*Index{},
		remoteIndex:             remoteIndex,
		nodeResolver:            nodeResolver,
		remoteNode:              sharding.NewRemoteNode(nodeResolver, remoteNodesClient),
		replicaClient:           replicaClient,
		promMetrics:             promMetrics,
		shutdown:                make(chan struct{}),
		asyncIndexRetryInterval: 5 * time.Second,
		maxNumberGoroutines:     int(math.Round(config.MaxImportGoroutinesFactor * float64(runtime.GOMAXPROCS(0)))),
		resourceScanState:       newResourceScanState(),
=======
		logger:              logger,
		config:              config,
		indices:             map[string]*Index{},
		remoteIndex:         remoteIndex,
		nodeResolver:        nodeResolver,
		remoteNode:          sharding.NewRemoteNode(nodeResolver, remoteNodesClient),
		replicaClient:       replicaClient,
		promMetrics:         promMetrics,
		shutdown:            make(chan struct{}),
		jobQueueCh:          make(chan job, 100000),
		maxNumberGoroutines: int(math.Round(config.MaxImportGoroutinesFactor * float64(runtime.GOMAXPROCS(0)))),
		resourceScanState:   newResourceScanState(),
		memMonitor: memwatch.NewMonitor(runtime.MemProfile,
			debug.SetMemoryLimit, runtime.MemProfileRate, 0.97),
>>>>>>> a1818db1
	}

	// make sure memMonitor has an initial state
	db.memMonitor.Refresh()

	if db.maxNumberGoroutines == 0 {
		return db, errors.New("no workers to add batch-jobs configured.")
	}
	if !asyncEnabled() {
		db.jobQueueCh = make(chan job, 100000)
		db.shutDownWg.Add(db.maxNumberGoroutines)
		for i := 0; i < db.maxNumberGoroutines; i++ {
			go db.worker(i == 0)
		}
	} else {
		w := runtime.GOMAXPROCS(0) - 1
		db.shutDownWg.Add(w)
		db.jobQueueCh = make(chan job)
		for i := 0; i < w; i++ {
			go func() {
				defer db.shutDownWg.Done()

				asyncWorker(db.jobQueueCh, db.logger, db.asyncIndexRetryInterval)
			}()
		}
	}

	return db, nil
}

type Config struct {
	RootPath                  string
	QueryLimit                int64
	QueryMaximumResults       int64
	QueryNestedRefLimit       int64
	ResourceUsage             config.ResourceUsage
	MaxImportGoroutinesFactor float64
	MemtablesFlushIdleAfter   int
	MemtablesInitialSizeMB    int
	MemtablesMaxSizeMB        int
	MemtablesMinActiveSeconds int
	MemtablesMaxActiveSeconds int
	TrackVectorDimensions     bool
	ServerVersion             string
	GitHash                   string
	AvoidMMap                 bool
	Replication               replication.GlobalConfig
}

// GetIndex returns the index if it exists or nil if it doesn't
func (db *DB) GetIndex(className schema.ClassName) *Index {
	db.indexLock.RLock()
	defer db.indexLock.RUnlock()

	id := indexID(className)
	index, ok := db.indices[id]
	if !ok {
		return nil
	}

	return index
}

// IndexExists returns if an index exists
func (d *DB) IndexExists(className schema.ClassName) bool {
	d.indexLock.RLock()
	defer d.indexLock.RUnlock()

	id := indexID(className)
	_, ok := d.indices[id]
	return ok
}

// GetIndexForIncoming returns the index if it exists or nil if it doesn't
func (db *DB) GetIndexForIncoming(className schema.ClassName) sharding.RemoteIndexIncomingRepo {
	db.indexLock.RLock()
	defer db.indexLock.RUnlock()

	id := indexID(className)
	index, ok := db.indices[id]
	if !ok {
		return nil
	}

	return index
}

// DeleteIndex deletes the index
func (db *DB) DeleteIndex(className schema.ClassName) error {
	db.indexLock.Lock()
	defer db.indexLock.Unlock()

	// Get index
	id := indexID(className)
	index := db.indices[id]
	if index == nil {
		return nil
	}

	// Drop index
	index.dropIndex.Lock()
	defer index.dropIndex.Unlock()
	if err := index.drop(); err != nil {
		db.logger.WithField("action", "delete_index").WithField("class", className).Error(err)
	}
	delete(db.indices, id)
	return nil
}

func (db *DB) Shutdown(ctx context.Context) error {
	db.shutdown <- struct{}{}

	if !asyncEnabled() {
		// shut down the workers that add objects to
		for i := 0; i < db.maxNumberGoroutines; i++ {
			db.jobQueueCh <- job{
				index: -1,
			}
		}
	}

	db.indexLock.Lock()
	defer db.indexLock.Unlock()
	for id, index := range db.indices {
		if err := index.Shutdown(ctx); err != nil {
			return errors.Wrapf(err, "shutdown index %q", id)
		}
	}

	if asyncEnabled() {
		// shut down the async workers
		close(db.jobQueueCh)
	}

	db.shutDownWg.Wait() // wait until job queue shutdown is completed

	return nil
}

func (db *DB) worker(first bool) {
	objectCounter := 0
	checkTime := time.Now().Add(time.Second)
	for jobToAdd := range db.jobQueueCh {
		if jobToAdd.index < 0 {
			db.shutDownWg.Done()
			return
		}
		jobToAdd.batcher.storeSingleObjectInAdditionalStorage(jobToAdd.ctx, jobToAdd.object, jobToAdd.status, jobToAdd.index)
		jobToAdd.batcher.wg.Done()
		objectCounter += 1
		if first && time.Now().After(checkTime) { // only have one worker report the rate per second
			db.batchMonitorLock.Lock()
			db.ratePerSecond = objectCounter * db.maxNumberGoroutines
			db.batchMonitorLock.Unlock()

			objectCounter = 0
			checkTime = time.Now().Add(time.Second)
		}
	}
}

type job struct {
	object  *storobj.Object
	status  objectInsertStatus
	index   int
	ctx     context.Context
	batcher *objectsBatcher

	// async only
	chunk   *chunk
	indexer batchIndexer
	queue   *vectorQueue
}

func asyncWorker(ch chan job, logger logrus.FieldLogger, retryInterval time.Duration) {
	var ids []uint64
	var vectors [][]float32
	var deleted []uint64

	for job := range ch {
		c := job.chunk
		for i := range c.data[:c.cursor] {
			if job.queue.IsDeleted(c.data[i].id) {
				deleted = append(deleted, c.data[i].id)
			} else {
				ids = append(ids, c.data[i].id)
				vectors = append(vectors, c.data[i].vector)
			}
		}
	LOOP:
		for {
			err := job.indexer.AddBatch(ids, vectors)
			if err == nil {
				break LOOP
			}

			logger.WithError(err).Infof("failed to index vectors, retrying in %s", retryInterval.String())

			t := time.NewTimer(retryInterval)
			select {
			case <-job.ctx.Done():
				// drain the timer
				if !t.Stop() {
					<-t.C
				}
				return
			case <-t.C:
			}
		}

		job.queue.releaseChunk(c)

		if len(deleted) > 0 {
			job.queue.ResetDeleted(deleted...)
		}

		ids = ids[:0]
		vectors = vectors[:0]
		deleted = deleted[:0]
	}
}<|MERGE_RESOLUTION|>--- conflicted
+++ resolved
@@ -104,7 +104,6 @@
 	promMetrics *monitoring.PrometheusMetrics,
 ) (*DB, error) {
 	db := &DB{
-<<<<<<< HEAD
 		logger:                  logger,
 		config:                  config,
 		indices:                 map[string]*Index{},
@@ -117,22 +116,8 @@
 		asyncIndexRetryInterval: 5 * time.Second,
 		maxNumberGoroutines:     int(math.Round(config.MaxImportGoroutinesFactor * float64(runtime.GOMAXPROCS(0)))),
 		resourceScanState:       newResourceScanState(),
-=======
-		logger:              logger,
-		config:              config,
-		indices:             map[string]*Index{},
-		remoteIndex:         remoteIndex,
-		nodeResolver:        nodeResolver,
-		remoteNode:          sharding.NewRemoteNode(nodeResolver, remoteNodesClient),
-		replicaClient:       replicaClient,
-		promMetrics:         promMetrics,
-		shutdown:            make(chan struct{}),
-		jobQueueCh:          make(chan job, 100000),
-		maxNumberGoroutines: int(math.Round(config.MaxImportGoroutinesFactor * float64(runtime.GOMAXPROCS(0)))),
-		resourceScanState:   newResourceScanState(),
 		memMonitor: memwatch.NewMonitor(runtime.MemProfile,
 			debug.SetMemoryLimit, runtime.MemProfileRate, 0.97),
->>>>>>> a1818db1
 	}
 
 	// make sure memMonitor has an initial state
