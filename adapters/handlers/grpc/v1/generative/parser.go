//                           _       _
// __      _____  __ ___   ___  __ _| |_ ___
// \ \ /\ / / _ \/ _` \ \ / / |/ _` | __/ _ \
//  \ V  V /  __/ (_| |\ V /| | (_| | ||  __/
//   \_/\_/ \___|\__,_| \_/ |_|\__,_|\__\___|
//
//  Copyright © 2016 - 2024 Weaviate B.V. All rights reserved.
//
//  CONTACT: hello@weaviate.io
//

package generative

import (
	"github.com/weaviate/weaviate/entities/models"
	"github.com/weaviate/weaviate/entities/schema"
	pb "github.com/weaviate/weaviate/grpc/generated/protocol/v1"
	anthropicParams "github.com/weaviate/weaviate/modules/generative-anthropic/parameters"
	anyscaleParams "github.com/weaviate/weaviate/modules/generative-anyscale/parameters"
	awsParams "github.com/weaviate/weaviate/modules/generative-aws/parameters"
	cohereParams "github.com/weaviate/weaviate/modules/generative-cohere/parameters"
	databricksParams "github.com/weaviate/weaviate/modules/generative-databricks/parameters"
	friendliaiParams "github.com/weaviate/weaviate/modules/generative-friendliai/parameters"
	googleParams "github.com/weaviate/weaviate/modules/generative-google/parameters"
	mistralParams "github.com/weaviate/weaviate/modules/generative-mistral/parameters"
	nvidiaParams "github.com/weaviate/weaviate/modules/generative-nvidia/parameters"
	ollamaParams "github.com/weaviate/weaviate/modules/generative-ollama/parameters"
	openaiParams "github.com/weaviate/weaviate/modules/generative-openai/parameters"
	"github.com/weaviate/weaviate/usecases/modulecomponents/additional/generate"
)

type Parser struct {
	uses127Api     bool
	providerName   string
	returnMetadata bool
}

func NewParser(uses127Api bool) *Parser {
	return &Parser{
		uses127Api: uses127Api,
	}
}

func (p *Parser) Extract(req *pb.GenerativeSearch, class *models.Class) *generate.Params {
	if req == nil {
		return nil
	}
	if p.uses127Api {
		return p.extract(req, class)
	} else {
		return p.extractDeprecated(req, class)
	}
}

func (p *Parser) ProviderName() string {
	return p.providerName
}

func (p *Parser) ReturnMetadata() bool {
	return p.returnMetadata
}

func (p *Parser) extractDeprecated(req *pb.GenerativeSearch, class *models.Class) *generate.Params {
	generative := generate.Params{}
	if req.SingleResponsePrompt != "" {
		generative.Prompt = &req.SingleResponsePrompt
		singleResultPrompts := generate.ExtractPropsFromPrompt(generative.Prompt)
		generative.PropertiesToExtract = append(generative.PropertiesToExtract, singleResultPrompts...)
	}
	if req.GroupedResponseTask != "" {
		generative.Task = &req.GroupedResponseTask
		if len(req.GroupedProperties) > 0 {
			generative.Properties = req.GroupedProperties
			generative.PropertiesToExtract = append(generative.PropertiesToExtract, generative.Properties...)
		} else {
			// if users do not supply a properties, all properties need to be extracted
			generative.PropertiesToExtract = append(generative.PropertiesToExtract, schema.GetPropertyNamesFromClass(class, false)...)
		}
	}
	return &generative
}

func (p *Parser) extractFromQuery(generative *generate.Params, queries []*pb.GenerativeProvider) map[string]any {
	if len(queries) == 0 {
		return nil
	}
	var options map[string]any
	query := queries[0]
	p.returnMetadata = query.ReturnMetadata
	switch query.Kind.(type) {
	case *pb.GenerativeProvider_Anthropic:
		opts := query.GetAnthropic()
		if opts.GetImages() != nil {
			generative.Properties = append(generative.Properties, opts.GetImages().Values...)
		}
		generative.Options = p.anthropic(opts)
		p.providerName = anthropicParams.Name
	case *pb.GenerativeProvider_Anyscale:
		generative.Options = p.anyscale(query.GetAnyscale())
		p.providerName = anyscaleParams.Name
	case *pb.GenerativeProvider_Aws:
		opts := query.GetAws()
		if opts.GetImages() != nil {
			generative.Properties = append(generative.Properties, opts.GetImages().Values...)
		}
		generative.Options = p.aws(opts)
		p.providerName = awsParams.Name
	case *pb.GenerativeProvider_Cohere:
		generative.Options = p.cohere(query.GetCohere())
		p.providerName = cohereParams.Name
	case *pb.GenerativeProvider_Mistral:
		generative.Options = p.mistral(query.GetMistral())
		p.providerName = mistralParams.Name
	case *pb.GenerativeProvider_Ollama:
		generative.Options = p.ollama(query.GetOllama())
		p.providerName = ollamaParams.Name
	case *pb.GenerativeProvider_Openai:
		opts := query.GetOpenai()
		if opts.GetImages() != nil {
			generative.Properties = append(generative.Properties, opts.GetImages().Values...)
		}
		generative.Options = p.openai(opts)
		p.providerName = openaiParams.Name
	case *pb.GenerativeProvider_Google:
		opts := query.GetGoogle()
		if opts.GetImages() != nil {
			generative.Properties = append(generative.Properties, opts.GetImages().Values...)
		}
		generative.Options = p.google(opts)
		p.providerName = googleParams.Name
	case *pb.GenerativeProvider_Databricks:
		generative.Options = p.databricks(query.GetDatabricks())
		p.providerName = databricksParams.Name
	case *pb.GenerativeProvider_Friendliai:
		generative.Options = p.friendliai(query.GetFriendliai())
		p.providerName = friendliaiParams.Name
	default:
		// do nothing
	}
	return options
}

func (p *Parser) extract(req *pb.GenerativeSearch, class *models.Class) *generate.Params {
	generative := generate.Params{}
	if req.Single != nil {
		generative.Prompt = &req.Single.Prompt
		p.extractFromQuery(&generative, req.Single.Queries)
		singleResultPrompts := generate.ExtractPropsFromPrompt(generative.Prompt)
		generative.PropertiesToExtract = append(generative.PropertiesToExtract, singleResultPrompts...)
<<<<<<< HEAD
		if len(req.Single.Queries) > 0 {
			var options map[string]any
			var providerName string
			query := req.Single.Queries[0]
			switch query.Kind.(type) {
			case *pb.GenerativeProvider_Anthropic:
				options = p.anthropic(query.GetAnthropic())
				providerName = anthropicParams.Name
			case *pb.GenerativeProvider_Anyscale:
				options = p.anyscale(query.GetAnyscale())
				providerName = anyscaleParams.Name
			case *pb.GenerativeProvider_Aws:
				options = p.aws(query.GetAws())
				providerName = awsParams.Name
			case *pb.GenerativeProvider_Cohere:
				options = p.cohere(query.GetCohere())
				providerName = cohereParams.Name
			case *pb.GenerativeProvider_Mistral:
				options = p.mistral(query.GetMistral())
				providerName = mistralParams.Name
			case *pb.GenerativeProvider_Ollama:
				options = p.ollama(query.GetOllama())
				providerName = ollamaParams.Name
			case *pb.GenerativeProvider_Openai:
				options = p.openai(query.GetOpenai())
				providerName = openaiParams.Name
			case *pb.GenerativeProvider_Google:
				options = p.google(query.GetGoogle())
				providerName = googleParams.Name
			case *pb.GenerativeProvider_Databricks:
				options = p.databricks(query.GetDatabricks())
				providerName = databricksParams.Name
			case *pb.GenerativeProvider_Friendliai:
				options = p.friendliai(query.GetFriendliai())
				providerName = friendliaiParams.Name
			case *pb.GenerativeProvider_Nvidia:
				options = p.nvidia(query.GetNvidia())
				providerName = nvidiaParams.Name
			default:
				// do nothing
			}
			generative.Options = options
			p.providerName = providerName
			p.returnMetadata = query.ReturnMetadata
		}
=======
>>>>>>> 95139c6a
	}
	if req.Grouped != nil {
		generative.Task = &req.Grouped.Task
		p.extractFromQuery(&generative, req.Grouped.Queries) // populates generative.Properties with any values in provider.Images (if supported)
		if len(generative.Properties) == 0 && len(req.Grouped.GetProperties().GetValues()) == 0 {
			// if users do not supply a properties, all properties need to be extracted
			generative.PropertiesToExtract = append(generative.PropertiesToExtract, schema.GetPropertyNamesFromClass(class, false)...)
		} else {
			generative.Properties = append(generative.Properties, req.Grouped.Properties.GetValues()...)
			generative.PropertiesToExtract = append(generative.PropertiesToExtract, generative.Properties...)
		}
	}
	return &generative
}

func (p *Parser) anthropic(in *pb.GenerativeAnthropic) map[string]any {
	if in == nil {
		return nil
	}
	return map[string]any{
		anthropicParams.Name: anthropicParams.Params{
			BaseURL:       in.GetBaseUrl(),
			Model:         in.GetModel(),
			Temperature:   in.Temperature,
			MaxTokens:     p.int64ToInt(in.MaxTokens),
			StopSequences: in.StopSequences.GetValues(),
			TopP:          in.TopP,
			TopK:          p.int64ToInt(in.TopK),
			Images:        p.getImages(in.Images),
		},
	}
}

func (p *Parser) anyscale(in *pb.GenerativeAnyscale) map[string]any {
	if in == nil {
		return nil
	}
	return map[string]any{
		anyscaleParams.Name: anyscaleParams.Params{
			BaseURL:     in.GetBaseUrl(),
			Model:       in.GetModel(),
			Temperature: in.Temperature,
		},
	}
}

func (p *Parser) aws(in *pb.GenerativeAWS) map[string]any {
	if in == nil {
		return nil
	}
	return map[string]any{
		awsParams.Name: awsParams.Params{
			Service:       in.GetService(),
			Region:        in.GetRegion(),
			Endpoint:      in.GetEndpoint(),
			TargetModel:   in.GetTargetModel(),
			TargetVariant: in.GetTargetVariant(),
			Model:         in.GetModel(),
			Temperature:   in.Temperature,
			Images:        p.getImages(in.Images),
		},
	}
}

func (p *Parser) cohere(in *pb.GenerativeCohere) map[string]any {
	if in == nil {
		return nil
	}
	return map[string]any{
		cohereParams.Name: cohereParams.Params{
			BaseURL:          in.GetBaseUrl(),
			Model:            in.GetModel(),
			Temperature:      in.Temperature,
			MaxTokens:        p.int64ToInt(in.MaxTokens),
			K:                p.int64ToInt(in.K),
			P:                in.P,
			StopSequences:    in.StopSequences.GetValues(),
			FrequencyPenalty: in.FrequencyPenalty,
			PresencePenalty:  in.PresencePenalty,
		},
	}
}

func (p *Parser) mistral(in *pb.GenerativeMistral) map[string]any {
	if in == nil {
		return nil
	}
	return map[string]any{
		mistralParams.Name: mistralParams.Params{
			BaseURL:     in.GetBaseUrl(),
			MaxTokens:   p.int64ToInt(in.MaxTokens),
			Model:       in.GetModel(),
			Temperature: in.Temperature,
			TopP:        in.TopP,
		},
	}
}

func (p *Parser) ollama(in *pb.GenerativeOllama) map[string]any {
	if in == nil {
		return nil
	}
	return map[string]any{
		ollamaParams.Name: ollamaParams.Params{
			ApiEndpoint: in.GetApiEndpoint(),
			Model:       in.GetModel(),
			Temperature: in.Temperature,
			Images:      p.getImages(in.Images),
		},
	}
}

func (p *Parser) openai(in *pb.GenerativeOpenAI) map[string]any {
	if in == nil {
		return nil
	}
	return map[string]any{
		openaiParams.Name: openaiParams.Params{
			BaseURL:          in.GetBaseUrl(),
			ApiVersion:       in.GetApiVersion(),
			ResourceName:     in.GetResourceName(),
			DeploymentID:     in.GetDeploymentId(),
			IsAzure:          in.GetIsAzure(),
			Model:            in.GetModel(),
			FrequencyPenalty: in.FrequencyPenalty,
			MaxTokens:        p.int64ToInt(in.MaxTokens),
			N:                p.int64ToInt(in.N),
			PresencePenalty:  in.PresencePenalty,
			Stop:             in.Stop.GetValues(),
			Temperature:      in.Temperature,
			TopP:             in.TopP,
			Images:           p.getImages(in.Images),
		},
	}
}

func (p *Parser) google(in *pb.GenerativeGoogle) map[string]any {
	if in == nil {
		return nil
	}
	return map[string]any{
		googleParams.Name: googleParams.Params{
			ApiEndpoint:      in.GetApiEndpoint(),
			ProjectID:        in.GetProjectId(),
			EndpointID:       in.GetEndpointId(),
			Region:           in.GetRegion(),
			Model:            in.GetModel(),
			Temperature:      in.Temperature,
			MaxTokens:        p.int64ToInt(in.MaxTokens),
			TopP:             in.TopP,
			TopK:             p.int64ToInt(in.TopK),
			StopSequences:    in.StopSequences.GetValues(),
			PresencePenalty:  in.PresencePenalty,
			FrequencyPenalty: in.FrequencyPenalty,
			Images:           p.getImages(in.Images),
		},
	}
}

func (p *Parser) databricks(in *pb.GenerativeDatabricks) map[string]any {
	if in == nil {
		return nil
	}
	return map[string]any{
		databricksParams.Name: databricksParams.Params{
			Endpoint:         in.GetEndpoint(),
			Model:            in.GetModel(),
			FrequencyPenalty: in.FrequencyPenalty,
			Logprobs:         in.LogProbs,
			TopLogprobs:      p.int64ToInt(in.TopLogProbs),
			MaxTokens:        p.int64ToInt(in.MaxTokens),
			N:                p.int64ToInt(in.N),
			PresencePenalty:  in.PresencePenalty,
			Stop:             in.Stop.GetValues(),
			Temperature:      in.Temperature,
			TopP:             in.TopP,
		},
	}
}

func (p *Parser) friendliai(in *pb.GenerativeFriendliAI) map[string]any {
	if in == nil {
		return nil
	}
	return map[string]any{
		friendliaiParams.Name: friendliaiParams.Params{
			BaseURL:     in.GetBaseUrl(),
			Model:       in.GetModel(),
			MaxTokens:   p.int64ToInt(in.MaxTokens),
			Temperature: in.Temperature,
			N:           p.int64ToInt(in.N),
			TopP:        in.TopP,
		},
	}
}

func (p *Parser) nvidia(in *pb.GenerativeNvidia) map[string]any {
	if in == nil {
		return nil
	}
	return map[string]any{
		nvidiaParams.Name: nvidiaParams.Params{
			BaseURL:     in.GetBaseUrl(),
			Model:       in.GetModel(),
			Temperature: in.Temperature,
			TopP:        in.TopP,
			MaxTokens:   p.int64ToInt(in.MaxTokens),
		},
	}
}

func (p *Parser) getImages(in *pb.TextArray) []string {
	if in != nil && len(in.Values) > 0 {
		return in.Values
	}
	return nil
}

func (p *Parser) int64ToInt(in *int64) *int {
	if in != nil && *in > 0 {
		out := int(*in)
		return &out
	}
	return nil
}<|MERGE_RESOLUTION|>--- conflicted
+++ resolved
@@ -147,7 +147,6 @@
 		p.extractFromQuery(&generative, req.Single.Queries)
 		singleResultPrompts := generate.ExtractPropsFromPrompt(generative.Prompt)
 		generative.PropertiesToExtract = append(generative.PropertiesToExtract, singleResultPrompts...)
-<<<<<<< HEAD
 		if len(req.Single.Queries) > 0 {
 			var options map[string]any
 			var providerName string
@@ -193,8 +192,6 @@
 			p.providerName = providerName
 			p.returnMetadata = query.ReturnMetadata
 		}
-=======
->>>>>>> 95139c6a
 	}
 	if req.Grouped != nil {
 		generative.Task = &req.Grouped.Task
