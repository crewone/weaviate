#!/usr/bin/env bash

CONFIG=${1:-local-development}

# Jump to root directory
cd "$( dirname "${BASH_SOURCE[0]}" )"/../.. || exit 1

export GO111MODULE=on
export LOG_LEVEL=${LOG_LEVEL:-"debug"}
export LOG_FORMAT=${LOG_FORMAT:-"text"}
export PROMETHEUS_MONITORING_ENABLED=${PROMETHEUS_MONITORING_ENABLED:-"true"}
export GO_BLOCK_PROFILE_RATE=${GO_BLOCK_PROFILE_RATE:-"20"}
export GO_MUTEX_PROFILE_FRACTION=${GO_MUTEX_PROFILE_FRACTION:-"20"}
export PERSISTENCE_DATA_PATH=${PERSISTENCE_DATA_PATH:-"./data"}
export ORIGIN=${ORIGIN:-"http://localhost:8080"}
export QUERY_DEFAULTS_LIMIT=${QUERY_DEFAULTS_LIMIT:-"20"}
export QUERY_MAXIMUM_RESULTS=${QUERY_MAXIMUM_RESULTS:-"10000"}
export TRACK_VECTOR_DIMENSIONS=true
export CLUSTER_HOSTNAME=${CLUSTER_HOSTNAME:-"weaviate-0"}
export GPT4ALL_INFERENCE_API="http://localhost:8010"
export DISABLE_TELEMETRY=true # disable telemetry for local development

# inject build info into binaries.
GIT_REVISION=$(git rev-parse --short HEAD)
GIT_BRANCH=$(git rev-parse --abbrev-ref HEAD)

VPREFIX="github.com/weaviate/weaviate/usecases/build"

BUILD_TAGS="-X ${VPREFIX}.Branch=${GIT_BRANCH} -X ${VPREFIX}.Revision=${GIT_REVISION} -X ${VPREFIX}.BuildUser=$(whoami)@$(hostname) -X ${VPREFIX}.BuildDate=$(date -u +"%Y-%m-%dT%H:%M:%SZ")"


function go_run() {
   go run -ldflags "${BUILD_TAGS}" "$@"
}

function go_run_cuvs() {
  GIT_HASH=$(git rev-parse --short HEAD)
  /usr/local/go/bin/go run -tags "cuvs" "$@"
}

case $CONFIG in
  debug)
      CONTEXTIONARY_URL=localhost:9999 \
      AUTHENTICATION_ANONYMOUS_ACCESS_ENABLED=true \
      DEFAULT_VECTORIZER_MODULE=text2vec-contextionary \
      ENABLE_MODULES="text2vec-contextionary" \
      dlv debug ./cmd/weaviate-server -- \
        --scheme http \
        --host "127.0.0.1" \
        --port 8080 \
        --read-timeout=600s \
        --write-timeout=600s
  ;;

  local-single-node)
      AUTHENTICATION_ANONYMOUS_ACCESS_ENABLED=true \
      PERSISTENCE_DATA_PATH="./data-weaviate-0" \
      BACKUP_FILESYSTEM_PATH="${PWD}/backups-weaviate-0" \
      ENABLE_MODULES="backup-filesystem" \
      PROMETHEUS_MONITORING_PORT="2112" \
      CLUSTER_IN_LOCALHOST=true \
      CLUSTER_GOSSIP_BIND_PORT="7100" \
      CLUSTER_DATA_BIND_PORT="7101" \
      RAFT_BOOTSTRAP_EXPECT=1 \
      go_run ./cmd/weaviate-server \
        --scheme http \
        --host "127.0.0.1" \
        --port 8080 \
        --read-timeout=600s \
        --write-timeout=600s
    ;;

<<<<<<< HEAD
  local-cuvs-development)
      AUTHENTICATION_ANONYMOUS_ACCESS_ENABLED=true \
      PERSISTENCE_DATA_PATH="./data-weaviate-0" \
      BACKUP_FILESYSTEM_PATH="${PWD}/backups-weaviate-0" \
      ENABLE_MODULES="backup-filesystem" \
      PROMETHEUS_MONITORING_PORT="2112" \
      CLUSTER_IN_LOCALHOST=true \
      CLUSTER_GOSSIP_BIND_PORT="7100" \
      CLUSTER_DATA_BIND_PORT="7101" \
      RAFT_BOOTSTRAP_EXPECT=1 \
      go_run_cuvs ./cmd/weaviate-server \
        --scheme http \
        --host "127.0.0.1" \
        --port 8080 \
        --read-timeout=600s \
        --write-timeout=600s
    ;;
=======
  local-single-node-rbac)
    AUTHENTICATION_APIKEY_ENABLED=true \
    AUTHORIZATION_ENABLE_RBAC=true \
    AUTHENTICATION_APIKEY_ALLOWED_KEYS='jane-secret-key,ian-secret-key,jp-secret-key' \
    AUTHENTICATION_APIKEY_USERS='jane@doe.com,ian-smith,jp-hwang' \
    AUTHORIZATION_ADMIN_USERS='jp-hwang' \
    AUTHORIZATION_VIEWER_USERS='ian-smith' \
    PERSISTENCE_DATA_PATH="./data-weaviate-0" \
    BACKUP_FILESYSTEM_PATH="${PWD}/backups-weaviate-0" \
    ENABLE_MODULES="backup-filesystem" \
    CLUSTER_IN_LOCALHOST=true \
    CLUSTER_GOSSIP_BIND_PORT="7100" \
    CLUSTER_DATA_BIND_PORT="7101" \
    RAFT_BOOTSTRAP_EXPECT=1 \
    go_run ./cmd/weaviate-server \
      --scheme http \
      --host "127.0.0.1" \
      --port 8080 \
      --read-timeout=600s \
      --write-timeout=600s
  ;;

  local-first-rbac)
    CONTEXTIONARY_URL=localhost:9999 \
    AUTHENTICATION_APIKEY_ENABLED=true \
    AUTHORIZATION_ENABLE_RBAC=true \
    AUTHENTICATION_APIKEY_ALLOWED_KEYS='jane-secret-key,ian-secret-key,jp-secret-key' \
    AUTHENTICATION_APIKEY_USERS='jane@doe.com,ian-smith,jp-hwang' \
    AUTHORIZATION_ADMIN_USERS='jp-hwang' \
    AUTHORIZATION_VIEWER_USERS='ian-smith' \
    PERSISTENCE_DATA_PATH="${PERSISTENCE_DATA_PATH}-weaviate-0" \
    BACKUP_FILESYSTEM_PATH="${PWD}/backups-weaviate-0" \
    DEFAULT_VECTORIZER_MODULE=text2vec-contextionary \
    ENABLE_MODULES="text2vec-contextionary,backup-filesystem" \
    PROMETHEUS_MONITORING_PORT="2112" \
    CLUSTER_IN_LOCALHOST=true \
    CLUSTER_GOSSIP_BIND_PORT="7100" \
    CLUSTER_DATA_BIND_PORT="7101" \
    RAFT_JOIN="weaviate-0:8300,weaviate-1:8302,weaviate-2:8304" \
    RAFT_BOOTSTRAP_EXPECT=3 \
    go_run ./cmd/weaviate-server \
      --scheme http \
      --host "127.0.0.1" \
      --port 8080 \
      --read-timeout=600s \
      --write-timeout=600s
  ;;

  local-second-rbac)
    GRPC_PORT=50052 \
    CONTEXTIONARY_URL=localhost:9999 \
    AUTHENTICATION_APIKEY_ENABLED=true \
    AUTHORIZATION_ENABLE_RBAC=true \
    AUTHENTICATION_APIKEY_ALLOWED_KEYS='jane-secret-key,ian-secret-key,jp-secret-key' \
    AUTHENTICATION_APIKEY_USERS='jane@doe.com,ian-smith,jp-hwang' \
    AUTHORIZATION_ADMIN_USERS='jp-hwang' \
    AUTHORIZATION_VIEWER_USERS='ian-smith' \
    PERSISTENCE_DATA_PATH="${PERSISTENCE_DATA_PATH}-weaviate-1" \
    BACKUP_FILESYSTEM_PATH="${PWD}/backups-weaviate-1" \
    CLUSTER_HOSTNAME="weaviate-1" \
    CLUSTER_IN_LOCALHOST=true \
    CLUSTER_GOSSIP_BIND_PORT="7102" \
    CLUSTER_DATA_BIND_PORT="7103" \
    CLUSTER_JOIN="localhost:7100" \
    PROMETHEUS_MONITORING_PORT="2113" \
    RAFT_PORT="8302" \
    RAFT_INTERNAL_RPC_PORT="8303" \
    RAFT_JOIN="weaviate-0:8300,weaviate-1:8302,weaviate-2:8304" \
    RAFT_BOOTSTRAP_EXPECT=3 \
    DEFAULT_VECTORIZER_MODULE=text2vec-contextionary \
    ENABLE_MODULES="text2vec-contextionary,backup-filesystem" \
    go_run ./cmd/weaviate-server \
      --scheme http \
      --host "127.0.0.1" \
      --port 8081 \
      --read-timeout=600s \
      --write-timeout=600s
  ;;

  local-third-rbac)
    GRPC_PORT=50053 \
    CONTEXTIONARY_URL=localhost:9999 \
    AUTHENTICATION_APIKEY_ENABLED=true \
    AUTHORIZATION_ENABLE_RBAC=true \
    AUTHENTICATION_APIKEY_ALLOWED_KEYS='jane-secret-key,ian-secret-key,jp-secret-key' \
    AUTHENTICATION_APIKEY_USERS='jane@doe.com,ian-smith,jp-hwang' \
    AUTHORIZATION_ADMIN_USERS='jp-hwang' \
    AUTHORIZATION_VIEWER_USERS='ian-smith' \
    BACKUP_FILESYSTEM_PATH="${PWD}/backups-weaviate-2" \
    PERSISTENCE_DATA_PATH="${PERSISTENCE_DATA_PATH}-weaviate-2" \
    CLUSTER_HOSTNAME="weaviate-2" \
    CLUSTER_IN_LOCALHOST=true \
    CLUSTER_GOSSIP_BIND_PORT="7104" \
    CLUSTER_DATA_BIND_PORT="7105" \
    CLUSTER_JOIN="localhost:7100" \
    PROMETHEUS_MONITORING_PORT="2114" \
    RAFT_PORT="8304" \
    RAFT_INTERNAL_RPC_PORT="8305" \
    RAFT_JOIN="weaviate-0:8300,weaviate-1:8302,weaviate-2:8304" \
    RAFT_BOOTSTRAP_EXPECT=3 \
    DEFAULT_VECTORIZER_MODULE=text2vec-contextionary \
    ENABLE_MODULES="text2vec-contextionary,backup-filesystem" \
    go_run ./cmd/weaviate-server \
      --scheme http \
      --host "127.0.0.1" \
      --port 8082 \
      --read-timeout=600s \
      --write-timeout=600s
  ;;
>>>>>>> 123b2952

  local-development)
      CONTEXTIONARY_URL=localhost:9999 \
      AUTHENTICATION_ANONYMOUS_ACCESS_ENABLED=true \
      PERSISTENCE_DATA_PATH="${PERSISTENCE_DATA_PATH}-weaviate-0" \
      BACKUP_FILESYSTEM_PATH="${PWD}/backups-weaviate-0" \
      DEFAULT_VECTORIZER_MODULE=text2vec-contextionary \
      ENABLE_MODULES="text2vec-contextionary,backup-filesystem" \
      PROMETHEUS_MONITORING_PORT="2112" \
      CLUSTER_IN_LOCALHOST=true \
      CLUSTER_GOSSIP_BIND_PORT="7100" \
      CLUSTER_DATA_BIND_PORT="7101" \
      RAFT_JOIN="weaviate-0:8300,weaviate-1:8302,weaviate-2:8304" \
      RAFT_BOOTSTRAP_EXPECT=3 \
      go_run ./cmd/weaviate-server \
        --scheme http \
        --host "127.0.0.1" \
        --port 8080 \
        --read-timeout=600s \
        --write-timeout=600s
    ;;
  second-node)
      GRPC_PORT=50052 \
      CONTEXTIONARY_URL=localhost:9999 \
      AUTHENTICATION_ANONYMOUS_ACCESS_ENABLED=true \
      PERSISTENCE_DATA_PATH="${PERSISTENCE_DATA_PATH}-weaviate-1" \
      BACKUP_FILESYSTEM_PATH="${PWD}/backups-weaviate-1" \
      CLUSTER_HOSTNAME="weaviate-1" \
      CLUSTER_IN_LOCALHOST=true \
      CLUSTER_GOSSIP_BIND_PORT="7102" \
      CLUSTER_DATA_BIND_PORT="7103" \
      CLUSTER_JOIN="localhost:7100" \
      PROMETHEUS_MONITORING_PORT="2113" \
      RAFT_PORT="8302" \
      RAFT_INTERNAL_RPC_PORT="8303" \
      RAFT_JOIN="weaviate-0:8300,weaviate-1:8302,weaviate-2:8304" \
      RAFT_BOOTSTRAP_EXPECT=3 \
      DEFAULT_VECTORIZER_MODULE=text2vec-contextionary \
      ENABLE_MODULES="text2vec-contextionary,backup-filesystem" \
      go_run ./cmd/weaviate-server \
        --scheme http \
        --host "127.0.0.1" \
        --port 8081 \
        --read-timeout=600s \
        --write-timeout=600s
    ;;

    third-node)
        GRPC_PORT=50053 \
        CONTEXTIONARY_URL=localhost:9999 \
        AUTHENTICATION_ANONYMOUS_ACCESS_ENABLED=true \
        BACKUP_FILESYSTEM_PATH="${PWD}/backups-weaviate-2" \
        PERSISTENCE_DATA_PATH="${PERSISTENCE_DATA_PATH}-weaviate-2" \
        CLUSTER_HOSTNAME="weaviate-2" \
        CLUSTER_IN_LOCALHOST=true \
        CLUSTER_GOSSIP_BIND_PORT="7104" \
        CLUSTER_DATA_BIND_PORT="7105" \
        CLUSTER_JOIN="localhost:7100" \
        PROMETHEUS_MONITORING_PORT="2114" \
        RAFT_PORT="8304" \
        RAFT_INTERNAL_RPC_PORT="8305" \
        RAFT_JOIN="weaviate-0:8300,weaviate-1:8302,weaviate-2:8304" \
        RAFT_BOOTSTRAP_EXPECT=3 \
        DEFAULT_VECTORIZER_MODULE=text2vec-contextionary \
        ENABLE_MODULES="text2vec-contextionary,backup-filesystem" \
        go_run ./cmd/weaviate-server \
          --scheme http \
          --host "127.0.0.1" \
          --port 8082 \
          --read-timeout=600s \
          --write-timeout=600s
      ;;

    fourth-node)
        GRPC_PORT=50054 \
        CONTEXTIONARY_URL=localhost:9999 \
        AUTHENTICATION_ANONYMOUS_ACCESS_ENABLED=true \
        PERSISTENCE_DATA_PATH="./data-weaviate-4" \
        CLUSTER_HOSTNAME="weaviate-4" \
        CLUSTER_IN_LOCALHOST=true \
        CLUSTER_GOSSIP_BIND_PORT="7106" \
        CLUSTER_DATA_BIND_PORT="7107" \
        CLUSTER_JOIN="localhost:7100" \
        RAFT_PORT="8306" \
        RAFT_INTERNAL_RPC_PORT="8307" \
        DEFAULT_VECTORIZER_MODULE=text2vec-contextionary \
        ENABLE_MODULES="text2vec-contextionary" \
        go_run ./cmd/weaviate-server \
          --scheme http \
          --host "127.0.0.1" \
          --port 8083 \
          --read-timeout=600s \
          --write-timeout=600s
      ;;

  local-transformers)
      CONTEXTIONARY_URL=localhost:9999 \
      AUTHENTICATION_ANONYMOUS_ACCESS_ENABLED=true \
      DEFAULT_VECTORIZER_MODULE=text2vec-transformers \
      TRANSFORMERS_INFERENCE_API="http://localhost:8000" \
      ENABLE_MODULES="text2vec-transformers" \
      go_run ./cmd/weaviate-server \
        --scheme http \
        --host "127.0.0.1" \
        --port 8080 \
        --read-timeout=600s \
        --write-timeout=600s
    ;;
  local-transformers-passage-query)
      CONTEXTIONARY_URL=localhost:9999 \
      AUTHENTICATION_ANONYMOUS_ACCESS_ENABLED=true \
      DEFAULT_VECTORIZER_MODULE=text2vec-transformers \
      TRANSFORMERS_PASSAGE_INFERENCE_API="http://localhost:8006" \
      TRANSFORMERS_QUERY_INFERENCE_API="http://localhost:8007" \
      ENABLE_MODULES="text2vec-transformers" \
      go_run ./cmd/weaviate-server \
        --scheme http \
        --host "127.0.0.1" \
        --port 8080 \
        --read-timeout=600s \
        --write-timeout=600s
    ;;
  local-qna)
      CONTEXTIONARY_URL=localhost:9999 \
      AUTHENTICATION_ANONYMOUS_ACCESS_ENABLED=true \
      DEFAULT_VECTORIZER_MODULE=text2vec-contextionary \
      QNA_INFERENCE_API="http://localhost:8001" \
      ENABLE_MODULES="text2vec-contextionary,qna-transformers" \
      go_run ./cmd/weaviate-server \
        --scheme http \
        --host "127.0.0.1" \
        --port 8080 \
        --read-timeout=600s \
        --write-timeout=600s
    ;;
  local-sum)
      CONTEXTIONARY_URL=localhost:9999 \
      AUTHENTICATION_ANONYMOUS_ACCESS_ENABLED=true \
      DEFAULT_VECTORIZER_MODULE=text2vec-contextionary \
      SUM_INFERENCE_API="http://localhost:8008" \
      ENABLE_MODULES="text2vec-contextionary,sum-transformers" \
      go_run ./cmd/weaviate-server \
        --scheme http \
        --host "127.0.0.1" \
        --port 8080 \
        --read-timeout=600s \
        --write-timeout=600s
    ;;
  local-image)
      CONTEXTIONARY_URL=localhost:9999 \
      AUTHENTICATION_ANONYMOUS_ACCESS_ENABLED=true \
      DEFAULT_VECTORIZER_MODULE=text2vec-contextionary \
      IMAGE_INFERENCE_API="http://localhost:8002" \
      ENABLE_MODULES="text2vec-contextionary,img2vec-neural" \
      go_run ./cmd/weaviate-server \
        --scheme http \
        --host "127.0.0.1" \
        --port 8080 \
        --read-timeout=600s \
        --write-timeout=600s
    ;;
  local-ner)
      CONTEXTIONARY_URL=localhost:9999 \
      AUTHENTICATION_ANONYMOUS_ACCESS_ENABLED=true \
      DEFAULT_VECTORIZER_MODULE=text2vec-contextionary \
      NER_INFERENCE_API="http://localhost:8003" \
      ENABLE_MODULES="text2vec-contextionary,ner-transformers" \
      go_run ./cmd/weaviate-server \
        --scheme http \
        --host "127.0.0.1" \
        --port 8080 \
        --read-timeout=600s \
        --write-timeout=600s
    ;;
  local-spellcheck)
      CONTEXTIONARY_URL=localhost:9999 \
      AUTHENTICATION_ANONYMOUS_ACCESS_ENABLED=true \
      DEFAULT_VECTORIZER_MODULE=text2vec-contextionary \
      SPELLCHECK_INFERENCE_API="http://localhost:8004" \
      ENABLE_MODULES="text2vec-contextionary,text-spellcheck" \
      go_run ./cmd/weaviate-server \
        --scheme http \
        --host "127.0.0.1" \
        --port 8080 \
        --read-timeout=600s \
        --write-timeout=600s
    ;;
  local-clip)
      CONTEXTIONARY_URL=localhost:9999 \
      AUTHENTICATION_ANONYMOUS_ACCESS_ENABLED=true \
      DEFAULT_VECTORIZER_MODULE=multi2vec-clip \
      CLIP_INFERENCE_API="http://localhost:8005" \
      ENABLE_MODULES="multi2vec-clip" \
      go_run ./cmd/weaviate-server \
        --scheme http \
        --host "127.0.0.1" \
        --port 8080 \
        --read-timeout=600s \
        --write-timeout=600s
    ;;
  local-bind)
      CONTEXTIONARY_URL=localhost:9999 \
      AUTHENTICATION_ANONYMOUS_ACCESS_ENABLED=true \
      DEFAULT_VECTORIZER_MODULE=multi2vec-bind \
      BIND_INFERENCE_API="http://localhost:8011" \
      ENABLE_MODULES="multi2vec-bind" \
      go_run ./cmd/weaviate-server \
        --scheme http \
        --host "127.0.0.1" \
        --port 8080 \
        --read-timeout=600s \
        --write-timeout=600s
    ;;
  local-oidc)
      CONTEXTIONARY_URL=localhost:9999 \
      AUTHENTICATION_ANONYMOUS_ACCESS_ENABLED=false \
      AUTHENTICATION_OIDC_ENABLED=true \
      AUTHENTICATION_OIDC_ISSUER=http://localhost:9090/auth/realms/weaviate \
      AUTHENTICATION_OIDC_USERNAME_CLAIM=email \
      AUTHENTICATION_OIDC_GROUPS_CLAIM=groups \
      AUTHENTICATION_OIDC_CLIENT_ID=demo \
      AUTHORIZATION_ADMINLIST_ENABLED=true \
      AUTHORIZATION_ADMINLIST_USERS=john@doe.com \
      DEFAULT_VECTORIZER_MODULE=text2vec-contextionary \
      go_run ./cmd/weaviate-server \
        --scheme http \
        --host "127.0.0.1" \
        --port 8080
    ;;

  local-apikey)
      AUTHENTICATION_APIKEY_ENABLED=true \
      AUTHENTICATION_APIKEY_ALLOWED_KEYS=my-secret-key \
      AUTHENTICATION_APIKEY_USERS=john@doe.com \
      AUTHENTICATION_ANONYMOUS_ACCESS_ENABLED=false \
      AUTHORIZATION_ADMINLIST_ENABLED=true \
      AUTHORIZATION_ADMINLIST_USERS=john@doe.com \
      DEFAULT_VECTORIZER_MODULE=none \
      go_run ./cmd/weaviate-server \
        --scheme http \
        --host "127.0.0.1" \
        --port 8080
    ;;

  local-wcs-oidc-and-apikey)
      AUTHENTICATION_APIKEY_ENABLED=true \
      AUTHENTICATION_APIKEY_ALLOWED_KEYS=my-secret-key,my-secret-read-only-key \
      AUTHENTICATION_APIKEY_USERS=etienne@semi.technology,etienne+read-only@semi.technology \
      AUTHENTICATION_ANONYMOUS_ACCESS_ENABLED=false \
      AUTHENTICATION_OIDC_ENABLED=true \
      AUTHENTICATION_OIDC_ISSUER=https://auth.wcs.api.weaviate.io/auth/realms/SeMI\
      AUTHENTICATION_OIDC_USERNAME_CLAIM=email \
      AUTHENTICATION_OIDC_GROUPS_CLAIM=groups \
      AUTHENTICATION_OIDC_CLIENT_ID=wcs \
      AUTHORIZATION_ADMINLIST_ENABLED=true \
      AUTHORIZATION_ADMINLIST_USERS=etienne@semi.technology \
      AUTHORIZATION_ADMINLIST_READONLY_USERS=etienne+read-only@semi.technology \
      DEFAULT_VECTORIZER_MODULE=none \
      go_run ./cmd/weaviate-server \
        --scheme http \
        --host "127.0.0.1" \
        --port 8080
    ;;

  local-multi-text)
      CONTEXTIONARY_URL=localhost:9999 \
      AUTHENTICATION_ANONYMOUS_ACCESS_ENABLED=true \
      DEFAULT_VECTORIZER_MODULE=text2vec-contextionary \
      TRANSFORMERS_INFERENCE_API=http://localhost:8000 \
      CLIP_INFERENCE_API=http://localhost:8005 \
      ENABLE_MODULES=text2vec-contextionary,text2vec-transformers,multi2vec-clip \
      go_run ./cmd/weaviate-server \
        --scheme http \
        --host "127.0.0.1" \
        --port 8080
    ;;

  local-ollama)
      AUTHENTICATION_ANONYMOUS_ACCESS_ENABLED=true \
      DEFAULT_VECTORIZER_MODULE=text2vec-ollama \
      ENABLE_MODULES="text2vec-ollama" \
      go_run ./cmd/weaviate-server \
        --scheme http \
        --host "127.0.0.1" \
        --port 8080 \
        --read-timeout=600s \
        --write-timeout=600s
    ;;

  local-openai)
      AUTHENTICATION_ANONYMOUS_ACCESS_ENABLED=true \
      DEFAULT_VECTORIZER_MODULE=text2vec-openai \
      ENABLE_MODULES="text2vec-openai" \
      go_run ./cmd/weaviate-server \
        --scheme http \
        --host "127.0.0.1" \
        --port 8080 \
        --read-timeout=600s \
        --write-timeout=600s
    ;;

  local-qna-openai)
      CONTEXTIONARY_URL=localhost:9999 \
      AUTHENTICATION_ANONYMOUS_ACCESS_ENABLED=true \
      DEFAULT_VECTORIZER_MODULE=text2vec-contextionary \
      QNA_INFERENCE_API="http://localhost:8001" \
      CLUSTER_HOSTNAME="weaviate-0" \
      CLUSTER_IN_LOCALHOST=true \
      ENABLE_MODULES="text2vec-contextionary,qna-openai" \
      go_run ./cmd/weaviate-server \
        --scheme http \
        --host "127.0.0.1" \
        --port 8080 \
        --read-timeout=600s \
        --write-timeout=600s
    ;;

  local-generative-openai)
      CONTEXTIONARY_URL=localhost:9999 \
      AUTHENTICATION_ANONYMOUS_ACCESS_ENABLED=true \
      DEFAULT_VECTORIZER_MODULE=text2vec-contextionary \
      QNA_INFERENCE_API="http://localhost:8001" \
      CLUSTER_HOSTNAME="weaviate-0" \
      CLUSTER_IN_LOCALHOST=true \
      ENABLE_MODULES="text2vec-contextionary,generative-openai" \
      go_run ./cmd/weaviate-server \
        --scheme http \
        --host "127.0.0.1" \
        --port 8080 \
        --read-timeout=600s \
        --write-timeout=600s
    ;;

  local-all-openai)
      CONTEXTIONARY_URL=localhost:9999 \
      AUTHENTICATION_ANONYMOUS_ACCESS_ENABLED=true \
      DEFAULT_VECTORIZER_MODULE=text2vec-contextionary \
      QNA_INFERENCE_API="http://localhost:8001" \
      CLUSTER_HOSTNAME="weaviate-0" \
      CLUSTER_IN_LOCALHOST=true \
      ENABLE_MODULES="text2vec-contextionary,qna-openai,generative-openai,text2vec-openai" \
      go_run ./cmd/weaviate-server \
        --scheme http \
        --host "127.0.0.1" \
        --port 8080 \
        --read-timeout=600s \
        --write-timeout=600s
    ;;

  local-all-google)
      CONTEXTIONARY_URL=localhost:9999 \
      AUTHENTICATION_ANONYMOUS_ACCESS_ENABLED=true \
      DEFAULT_VECTORIZER_MODULE=text2vec-contextionary \
      QNA_INFERENCE_API="http://localhost:8001" \
      CLUSTER_HOSTNAME="weaviate-0" \
      CLUSTER_IN_LOCALHOST=true \
      ENABLE_MODULES="text2vec-contextionary,generative-google,text2vec-google" \
      go_run ./cmd/weaviate-server \
        --scheme http \
        --host "127.0.0.1" \
        --port 8080 \
        --read-timeout=600s \
        --write-timeout=600s
    ;;

  local-all-openai-cohere-google)
      CONTEXTIONARY_URL=localhost:9999 \
      AUTHENTICATION_ANONYMOUS_ACCESS_ENABLED=true \
      DEFAULT_VECTORIZER_MODULE=text2vec-contextionary \
      QNA_INFERENCE_API="http://localhost:8001" \
      CLUSTER_HOSTNAME="weaviate-0" \
      CLUSTER_IN_LOCALHOST=true \
      ENABLE_MODULES="text2vec-contextionary,generative-google,text2vec-google,qna-openai,generative-openai,text2vec-openai,generative-cohere,text2vec-cohere,reranker-cohere" \
      go_run ./cmd/weaviate-server \
        --scheme http \
        --host "127.0.0.1" \
        --port 8080 \
        --read-timeout=600s \
        --write-timeout=600s
    ;;

  local-all-openai-voyageai-google)
      CONTEXTIONARY_URL=localhost:9999 \
      AUTHENTICATION_ANONYMOUS_ACCESS_ENABLED=true \
      DEFAULT_VECTORIZER_MODULE=text2vec-contextionary \
      QNA_INFERENCE_API="http://localhost:8001" \
      CLUSTER_HOSTNAME="weaviate-0" \
      ENABLE_MODULES="text2vec-contextionary,generative-google,text2vec-google,qna-openai,generative-openai,text2vec-openai,text2vec-voyageai,reranker-voyageai,multi2vec-voyageai" \
      go_run ./cmd/weaviate-server \
        --scheme http \
        --host "127.0.0.1" \
        --port 8080 \
        --read-timeout=600s \
        --write-timeout=600s
    ;;

  local-huggingface)
      AUTHENTICATION_ANONYMOUS_ACCESS_ENABLED=true \
      CLUSTER_IN_LOCALHOST=true \
      DEFAULT_VECTORIZER_MODULE=text2vec-huggingface \
      ENABLE_MODULES="text2vec-huggingface" \
      go_run ./cmd/weaviate-server \
        --scheme http \
        --host "127.0.0.1" \
        --port 8080 \
        --read-timeout=600s \
        --write-timeout=600s
    ;;

  local-no-modules)
      CLUSTER_GOSSIP_BIND_PORT="7100" \
      CLUSTER_DATA_BIND_PORT="7101" \
      AUTHENTICATION_ANONYMOUS_ACCESS_ENABLED=true \
      CLUSTER_IN_LOCALHOST=true \
      DEFAULT_VECTORIZER_MODULE=none \
      go_run ./cmd/weaviate-server \
        --scheme http \
        --host "127.0.0.1" \
        --port 8080 \
        --read-timeout=3600s \
        --write-timeout=3600s
    ;;

  local-centroid)
      AUTHENTICATION_ANONYMOUS_ACCESS_ENABLED=true \
      ENABLE_MODULES="ref2vec-centroid" \
      CLUSTER_IN_LOCALHOST=true \
      go_run ./cmd/weaviate-server \
        --scheme http \
        --host "127.0.0.1" \
        --port 8080 \
        --read-timeout=3600s \
        --write-timeout=3600s
    ;;

  local-s3)
      CONTEXTIONARY_URL=localhost:9999 \
      AUTHENTICATION_ANONYMOUS_ACCESS_ENABLED=true \
      DEFAULT_VECTORIZER_MODULE=text2vec-contextionary \
      BACKUP_S3_ENDPOINT="localhost:9000" \
      BACKUP_S3_USE_SSL="false" \
      BACKUP_S3_BUCKET="weaviate-backups" \
      AWS_ACCESS_KEY_ID="aws_access_key" \
      AWS_SECRET_KEY="aws_secret_key" \
      ENABLE_MODULES="text2vec-contextionary,backup-s3" \
      CLUSTER_IN_LOCALHOST=true \
      CLUSTER_GOSSIP_BIND_PORT="7100" \
      CLUSTER_DATA_BIND_PORT="7101" \
      go_run ./cmd/weaviate-server \
        --scheme http \
        --host "127.0.0.1" \
        --port 8080 \
        --read-timeout=600s \
        --write-timeout=600s
    ;;

  local-node-with-offload)
      CONTEXTIONARY_URL=localhost:9999 \
      AUTHENTICATION_ANONYMOUS_ACCESS_ENABLED=true \
      DEFAULT_VECTORIZER_MODULE=text2vec-contextionary \
      PERSISTENCE_DATA_PATH="./data-weaviate-0" \
      BACKUP_FILESYSTEM_PATH="${PWD}/backups-weaviate-0" \
      ENABLE_MODULES="backup-s3,offload-s3" \
      BACKUP_S3_BUCKET="weaviate-backups" \
      BACKUP_S3_USE_SSL="false" \
      BACKUP_S3_ENDPOINT="localhost:9000" \
      ENABLE_MODULES="backup-filesystem,text2vec-contextionary,offload-s3" \
      PROMETHEUS_MONITORING_PORT="2112" \
      PROMETHEUS_MONITORING_METRIC_NAMESPACE="weaviate" \
      CLUSTER_IN_LOCALHOST=true \
      CLUSTER_GOSSIP_BIND_PORT="7100" \
      CLUSTER_DATA_BIND_PORT="7101" \
      RAFT_BOOTSTRAP_EXPECT=1 \
      OFFLOAD_S3_ENDPOINT="http://localhost:9000"\
      OFFLOAD_S3_BUCKET_AUTO_CREATE=true \
      AWS_ACCESS_KEY_ID="aws_access_key"\
      AWS_SECRET_KEY="aws_secret_key"\
      go_run ./cmd/weaviate-server \
        --scheme http \
        --host "127.0.0.1" \
        --port 8080 \
        --read-timeout=600s \
        --write-timeout=600s
    ;;

    local-single-offload-node)
      AUTHENTICATION_ANONYMOUS_ACCESS_ENABLED=true \
      PERSISTENCE_DATA_PATH="./data-weaviate-0" \
      BACKUP_FILESYSTEM_PATH="${PWD}/backups-weaviate-0" \
      ENABLE_MODULES="backup-s3,offload-s3" \
      BACKUP_S3_BUCKET="weaviate-backups" \
      BACKUP_S3_USE_SSL="false" \
      BACKUP_S3_ENDPOINT="localhost:9000" \
      PROMETHEUS_MONITORING_PORT="2112" \
      CLUSTER_IN_LOCALHOST=true \
      CLUSTER_GOSSIP_BIND_PORT="7100" \
      CLUSTER_DATA_BIND_PORT="7101" \
      RAFT_BOOTSTRAP_EXPECT=1 \
      OFFLOAD_S3_ENDPOINT="http://localhost:9000"\
      OFFLOAD_S3_BUCKET_AUTO_CREATE=true \
      AWS_ACCESS_KEY_ID="aws_access_key"\
      AWS_SECRET_KEY="aws_secret_key"\
      go_run ./cmd/weaviate-server \
        --scheme http \
        --host "127.0.0.1" \
        --port 8080 \
        --read-timeout=600s \
        --write-timeout=600s
    ;;

  local-offload-s3)
      CONTEXTIONARY_URL=localhost:9999 \
      AUTHENTICATION_ANONYMOUS_ACCESS_ENABLED=true \
      PERSISTENCE_DATA_PATH="./${PERSISTENCE_DATA_PATH}-weaviate-0" \
      BACKUP_FILESYSTEM_PATH="${PWD}/backups-weaviate-0" \
      DEFAULT_VECTORIZER_MODULE=text2vec-contextionary \
      ENABLE_MODULES="text2vec-contextionary,backup-s3,offload-s3" \
      BACKUP_S3_BUCKET="weaviate-backups" \
      BACKUP_S3_USE_SSL="false" \
      BACKUP_S3_ENDPOINT="localhost:9000" \
      CLUSTER_IN_LOCALHOST=true \
      CLUSTER_GOSSIP_BIND_PORT="7100" \
      CLUSTER_DATA_BIND_PORT="7101" \
      RAFT_JOIN="weaviate-0:8300,weaviate-1:8302,weaviate-2:8304" \
      RAFT_BOOTSTRAP_EXPECT=3 \
      OFFLOAD_S3_ENDPOINT="http://localhost:9000"\
      AWS_ACCESS_KEY_ID="aws_access_key"\
      AWS_SECRET_KEY="aws_secret_key"\
      go_run ./cmd/weaviate-server \
        --scheme http \
        --host "127.0.0.1" \
        --port 8080 \
        --read-timeout=600s \
        --write-timeout=600s
    ;;

  second-offload-s3)
      GRPC_PORT=50052 \
      CONTEXTIONARY_URL=localhost:9999 \
      AUTHENTICATION_ANONYMOUS_ACCESS_ENABLED=true \
      PERSISTENCE_DATA_PATH="./${PERSISTENCE_DATA_PATH}-weaviate-1" \
      BACKUP_FILESYSTEM_PATH="${PWD}/backups-weaviate-1" \
      BACKUP_S3_BUCKET="weaviate-backups" \
      BACKUP_S3_USE_SSL="false" \
      BACKUP_S3_ENDPOINT="localhost:9000" \
      CLUSTER_HOSTNAME="weaviate-1" \
      CLUSTER_IN_LOCALHOST=true \
      CLUSTER_GOSSIP_BIND_PORT="7102" \
      CLUSTER_DATA_BIND_PORT="7103" \
      CLUSTER_JOIN="localhost:7100" \
      PROMETHEUS_MONITORING_PORT="2113" \
      RAFT_PORT="8302" \
      RAFT_INTERNAL_RPC_PORT="8303" \
      RAFT_JOIN="weaviate-0:8300,weaviate-1:8302,weaviate-2:8304" \
      RAFT_BOOTSTRAP_EXPECT=3 \
      OFFLOAD_S3_ENDPOINT="http://localhost:9000"\
      AWS_ACCESS_KEY_ID="aws_access_key"\
      AWS_SECRET_KEY="aws_secret_key"\
      DEFAULT_VECTORIZER_MODULE=text2vec-contextionary \
      ENABLE_MODULES="text2vec-contextionary,backup-s3,offload-s3" \
      go_run ./cmd/weaviate-server \
        --scheme http \
        --host "127.0.0.1" \
        --port 8081 \
        --read-timeout=600s \
        --write-timeout=600s
    ;;

  third-offload-s3)
        GRPC_PORT=50053 \
        CONTEXTIONARY_URL=localhost:9999 \
        AUTHENTICATION_ANONYMOUS_ACCESS_ENABLED=true \
        PERSISTENCE_DATA_PATH="./${PERSISTENCE_DATA_PATH}-weaviate-2" \
        BACKUP_FILESYSTEM_PATH="${PWD}/backups-weaviate-2" \
        BACKUP_S3_BUCKET="weaviate-backups" \
        BACKUP_S3_USE_SSL="false" \
        BACKUP_S3_ENDPOINT="localhost:9000" \
        CLUSTER_HOSTNAME="weaviate-2" \
        CLUSTER_IN_LOCALHOST=true \
        CLUSTER_GOSSIP_BIND_PORT="7104" \
        CLUSTER_DATA_BIND_PORT="7105" \
        CLUSTER_JOIN="localhost:7100" \
        PROMETHEUS_MONITORING_PORT="2114" \
        RAFT_PORT="8304" \
        RAFT_INTERNAL_RPC_PORT="8305" \
        RAFT_JOIN="weaviate-0:8300,weaviate-1:8302,weaviate-2:8304" \
        RAFT_BOOTSTRAP_EXPECT=3 \
        DEFAULT_VECTORIZER_MODULE=text2vec-contextionary \
        ENABLE_MODULES="text2vec-contextionary,backup-s3,offload-s3" \
        OFFLOAD_S3_ENDPOINT="http://localhost:9000"\
        AWS_ACCESS_KEY_ID="aws_access_key"\
        AWS_SECRET_KEY="aws_secret_key"\
        go_run ./cmd/weaviate-server \
          --scheme http \
          --host "127.0.0.1" \
          --port 8082 \
          --read-timeout=600s \
          --write-timeout=600s
      ;;
  local-gcs)
      CONTEXTIONARY_URL=localhost:9999 \
      AUTHENTICATION_ANONYMOUS_ACCESS_ENABLED=true \
      DEFAULT_VECTORIZER_MODULE=text2vec-contextionary \
      GOOGLE_CLOUD_PROJECT=project-id \
      STORAGE_EMULATOR_HOST=localhost:9090 \
      BACKUP_GCS_ENDPOINT=localhost:9090 \
      BACKUP_GCS_BUCKET=weaviate-backups \
      ENABLE_MODULES="text2vec-contextionary,backup-gcs" \
      CLUSTER_IN_LOCALHOST=true \
      CLUSTER_GOSSIP_BIND_PORT="7100" \
      CLUSTER_DATA_BIND_PORT="7101" \
      go_run ./cmd/weaviate-server \
        --scheme http \
        --host "127.0.0.1" \
        --port 8080 \
        --read-timeout=600s \
        --write-timeout=600s
      ;;

    local-gcs-2)
        PERSISTENCE_DATA_PATH="./data-weaviate-1" \
        CONTEXTIONARY_URL=localhost:9999 \
        AUTHENTICATION_ANONYMOUS_ACCESS_ENABLED=true \
        DEFAULT_VECTORIZER_MODULE=text2vec-contextionary \
        GOOGLE_CLOUD_PROJECT=project-id \
        STORAGE_EMULATOR_HOST=localhost:9090 \
        BACKUP_GCS_ENDPOINT=localhost:9090 \
        BACKUP_GCS_BUCKET=weaviate-backups \
        ENABLE_MODULES="text2vec-contextionary,backup-gcs" \
        CLUSTER_IN_LOCALHOST=true \
        CLUSTER_HOSTNAME="weaviate-1" \
        CLUSTER_GOSSIP_BIND_PORT="7102" \
        CLUSTER_DATA_BIND_PORT="7103" \
        CLUSTER_JOIN="localhost:7100" \
        GRPC_PORT=50052 \
        go_run ./cmd/weaviate-server \
          --scheme http \
          --host "127.0.0.1" \
          --port 8081 \
          --read-timeout=600s \
          --write-timeout=600s
        ;;

    local-gcs-3)
        PERSISTENCE_DATA_PATH="./data-weaviate-2" \
        CONTEXTIONARY_URL=localhost:9999 \
        AUTHENTICATION_ANONYMOUS_ACCESS_ENABLED=true \
        DEFAULT_VECTORIZER_MODULE=text2vec-contextionary \
        GOOGLE_CLOUD_PROJECT=project-id \
        STORAGE_EMULATOR_HOST=localhost:9090 \
        BACKUP_GCS_ENDPOINT=localhost:9090 \
        BACKUP_GCS_BUCKET=weaviate-backups \
        ENABLE_MODULES="text2vec-contextionary,backup-gcs" \
        CLUSTER_IN_LOCALHOST=true \
        CLUSTER_HOSTNAME="weaviate-2" \
        CLUSTER_GOSSIP_BIND_PORT="7104" \
        CLUSTER_DATA_BIND_PORT="7105" \
        CLUSTER_JOIN="localhost:7100" \
        GRPC_PORT=50053 \
        go_run ./cmd/weaviate-server \
          --scheme http \
          --host "127.0.0.1" \
          --port 8082 \
          --read-timeout=600s \
          --write-timeout=600s
        ;;

  local-azure)
      CONTEXTIONARY_URL=localhost:9999 \
      AUTHENTICATION_ANONYMOUS_ACCESS_ENABLED=true \
      DEFAULT_VECTORIZER_MODULE=text2vec-contextionary \
      BACKUP_AZURE_CONTAINER=weaviate-container \
      AZURE_STORAGE_CONNECTION_STRING="DefaultEndpointsProtocol=http;AccountName=devstoreaccount1;AccountKey=Eby8vdM02xNOcqFlqUwJPLlmEtlCDXJ1OUzFT50uSRZ6IFsuFq2UVErCz4I6tq/K1SZFPTOtr/KBHBeksoGMGw==;BlobEndpoint=http://127.0.0.1:10000/devstoreaccount1;" \
      ENABLE_MODULES="text2vec-contextionary,backup-azure" \
      CLUSTER_IN_LOCALHOST=true \
      CLUSTER_GOSSIP_BIND_PORT="7100" \
      CLUSTER_DATA_BIND_PORT="7101" \
      go_run ./cmd/weaviate-server \
        --scheme http \
        --host "127.0.0.1" \
        --port 8080 \
        --read-timeout=600s \
        --write-timeout=600s
      ;;

  local-cohere)
      AUTHENTICATION_ANONYMOUS_ACCESS_ENABLED=true \
      CLUSTER_IN_LOCALHOST=true \
      DEFAULT_VECTORIZER_MODULE=text2vec-cohere \
      ENABLE_MODULES="text2vec-cohere" \
      go_run ./cmd/weaviate-server \
        --scheme http \
        --host "127.0.0.1" \
        --port 8080 \
        --read-timeout=600s \
        --write-timeout=600s
    ;;

  local-all-cohere)
      AUTHENTICATION_ANONYMOUS_ACCESS_ENABLED=true \
      CLUSTER_IN_LOCALHOST=true \
      DEFAULT_VECTORIZER_MODULE=text2vec-cohere \
      ENABLE_MODULES="text2vec-cohere,reranker-cohere,generative-cohere" \
      go_run ./cmd/weaviate-server \
        --scheme http \
        --host "127.0.0.1" \
        --port 8080 \
        --read-timeout=600s \
        --write-timeout=600s
    ;;

  local-voyageai)
      AUTHENTICATION_ANONYMOUS_ACCESS_ENABLED=true \
      DEFAULT_VECTORIZER_MODULE=text2vec-voyageai \
      ENABLE_MODULES="text2vec-voyageai" \
      go_run ./cmd/weaviate-server \
        --scheme http \
        --host "127.0.0.1" \
        --port 8080 \
        --read-timeout=600s \
        --write-timeout=600s
    ;;

  local-all-voyageai)
      AUTHENTICATION_ANONYMOUS_ACCESS_ENABLED=true \
      DEFAULT_VECTORIZER_MODULE=text2vec-voyageai \
      ENABLE_MODULES="text2vec-voyageai,reranker-voyageai" \
      go_run ./cmd/weaviate-server \
        --scheme http \
        --host "127.0.0.1" \
        --port 8080 \
        --read-timeout=600s \
        --write-timeout=600s
    ;;

  local-reranker-transformers)
      CONTEXTIONARY_URL=localhost:9999 \
      AUTHENTICATION_ANONYMOUS_ACCESS_ENABLED=true \
      DEFAULT_VECTORIZER_MODULE=text2vec-contextionary \
      CLUSTER_IN_LOCALHOST=true \
      RERANKER_INFERENCE_API="http://localhost:8009" \
      ENABLE_MODULES="text2vec-contextionary,reranker-transformers" \
      go_run ./cmd/weaviate-server \
        --scheme http \
        --host "127.0.0.1" \
        --port 8080 \
        --read-timeout=600s \
        --write-timeout=600s
    ;;
  local-gpt4all)
      AUTHENTICATION_ANONYMOUS_ACCESS_ENABLED=true \
      CLUSTER_IN_LOCALHOST=true \
      DEFAULT_VECTORIZER_MODULE=text2vec-gpt4all \
      GPT4ALL_INFERENCE_API="http://localhost:8010" \
      ENABLE_MODULES="text2vec-gpt4all" \
      go_run ./cmd/weaviate-server \
        --scheme http \
        --host "127.0.0.1" \
        --port 8080 \
        --read-timeout=600s \
        --write-timeout=600s
    ;;

  local-bigram)
      AUTHENTICATION_ANONYMOUS_ACCESS_ENABLED=true \
      DEFAULT_VECTORIZER_MODULE=text2vec-bigram \
      BACKUP_FILESYSTEM_PATH="${PWD}/backups" \
      ENABLE_MODULES="text2vec-bigram,backup-filesystem" \
      CLUSTER_IN_LOCALHOST=true \
      CLUSTER_GOSSIP_BIND_PORT="7100" \
      CLUSTER_DATA_BIND_PORT="7101" \
      RAFT_BOOTSTRAP_EXPECT=1 \
      go_run ./cmd/weaviate-server \
        --scheme http \
        --host "127.0.0.1" \
        --port 8080 \
        --read-timeout=600s \
        --write-timeout=600s
    ;;
  *)
    echo "Invalid config" 2>&1
    exit 1
    ;;
esac<|MERGE_RESOLUTION|>--- conflicted
+++ resolved
@@ -70,7 +70,7 @@
         --write-timeout=600s
     ;;
 
-<<<<<<< HEAD
+
   local-cuvs-development)
       AUTHENTICATION_ANONYMOUS_ACCESS_ENABLED=true \
       PERSISTENCE_DATA_PATH="./data-weaviate-0" \
@@ -88,7 +88,7 @@
         --read-timeout=600s \
         --write-timeout=600s
     ;;
-=======
+
   local-single-node-rbac)
     AUTHENTICATION_APIKEY_ENABLED=true \
     AUTHORIZATION_ENABLE_RBAC=true \
@@ -198,7 +198,7 @@
       --read-timeout=600s \
       --write-timeout=600s
   ;;
->>>>>>> 123b2952
+
 
   local-development)
       CONTEXTIONARY_URL=localhost:9999 \
