name: Tests

on:
  push:
    branches:
      - main
      - 'stable/v*'
    tags:
      - '**'
  pull_request:

concurrency:
  group: ${{ github.workflow }}-${{ github.event.pull_request.number || github.ref }}
  cancel-in-progress: true

jobs:
  Buf-Checks:
    name: buf-checks
    runs-on: ubuntu-latest
    steps:
      - uses: actions/checkout@v4
      - uses: bufbuild/buf-setup-action@v1
        with:
          github_token: ${{ github.token }}
      - uses: bufbuild/buf-lint-action@v1
        with:
          input: "cluster/proto"
      - uses: bufbuild/buf-breaking-action@v1
        if: github.event_name == 'pull_request'
        with:
          input: "cluster/proto"
          against: "https://github.com/${GITHUB_REPOSITORY}.git#branch=${{ github.event.pull_request.base.ref }},subdir=cluster/proto"
  Run-Swagger:
    name: run-swagger
    runs-on: ubuntu-latest
    steps:
      - uses: actions/checkout@v4
      - name: Set up Go
        uses: actions/setup-go@v5
        with:
          go-version: '1.22'
          cache: true
      - name: Run Swagger
        run: ./tools/gen-code-from-swagger.sh
      - name: Error on change
        run: |
          # check if anything is different
          CHANGED=$(git status -s | wc -l)
          if [ "$CHANGED" -gt 0 ]; then
            echo "Please run ./tools/gen-code-from-swagger.sh script and commit changes:"
            git status -s
            exit 1
          else
            exit 0
          fi
  Vulnerability-Scanning:
    name: vulnerability-scanning
    runs-on: ubuntu-latest
    env:
      # USE WITH CAUTION, IT IMPLIES RISK
      # This is a list of vulnerabilities that will be skipped from the check
      # It is mostly used for vulnerabilities which haven't fixed by the depending projects
      # The format is space separated string: "CVE-XXXX-XXXX CVE-XXXX-XXXX CVE-XXXX-XXXX"
      SKIPPED_VULN: ""
    if: ${{ !github.event.pull_request.head.repo.fork }}  # no PRs from fork
    steps:
      - uses: actions/checkout@v4
      - name: Set up Go
        uses: actions/setup-go@v5
        with:
          go-version: '1.22'
          cache: true
      - name: Run locally Docker build
        run: docker build -t weaviate:${{ github.sha }} .
      - name: Skip vulnerabilities
        if: ${{ env.SKIPPED_VULN != '' }}
        run: |
          echo "${{ env.SKIPPED_VULN }}" | tr ' ' '\n' > .trivyignore
      - name: Run Trivy vulnerability scanner for the built image
        uses: aquasecurity/trivy-action@0.22.0
        with:
          image-ref: 'weaviate:${{ github.sha }}'
          exit-code: '1'
          format: 'table'
          ignore-unfixed: true
          severity: 'HIGH,CRITICAL'
  Unit-Tests:
    name: unit-tests
    runs-on: ubuntu-latest
    steps:
      - uses: actions/checkout@v4
      - name: Set up Go
        uses: actions/setup-go@v5
        with:
          go-version: '1.22'
          cache: true
      - name: Unit test
        run: ./test/run.sh --unit-only
      - name: Archive code coverage results
        uses: actions/upload-artifact@v4
        with:
          name: coverage-report-unit
          path: coverage-unit.txt
  Integration-Tests:
    name: integration-tests  
    runs-on: ubuntu-latest
    steps:
      - uses: actions/checkout@v4
      - name: Set up Go
        uses: actions/setup-go@v5
        with:
          go-version: '1.22'
          cache: true
      - name: Integration test
        run: ./test/run.sh --integration-only
      - name: Archive code coverage results
        uses: actions/upload-artifact@v4
        with:
          name: coverage-report-integration
          path: coverage-integration.txt
  Modules-Acceptance-Tests:
    name: modules-acceptance-tests
    runs-on: ubuntu-latest
    strategy:
      fail-fast: false
      matrix:
        test: [
          "--only-module-backup-azure",
          "--only-module-backup-filesystem",
          "--only-module-backup-gcs",
          "--only-module-backup-s3",
          "--only-module-offload-s3",
          "--only-module-img2vec-neural",
          "--only-module-many-modules",
          "--only-module-ref2vec-centroid",
          "--only-module-text2vec-contextionary",
          "--only-module-text2vec-transformers",
          "--only-module-text2vec-ollama",
          "--only-module-generative-ollama"
        ]
    steps:
      - uses: actions/checkout@v4
      - name: Set up Go
        uses: actions/setup-go@v5
        with:
          go-version: '1.22'
          cache: true
      - name: Acceptance tests (modules)
        uses: nick-fields/retry@v3
        with:
          # 15 Minute is a large enough timeout for most of our tests
          timeout_minutes: 15
          max_attempts: 3
          command: ./test/run.sh ${{ matrix.test }}
          on_retry_command: ./test/run.sh --cleanup
  Modules-Acceptance-Tests-large:
    name: modules-acceptance-tests-large
    runs-on: ubuntu-latest-4-cores
    strategy:
      fail-fast: false
      matrix:
        test: [
          "--only-module-qna-transformers",
          "--only-module-sum-transformers",
          "--only-module-multi2vec-clip",
          "--only-module-reranker-transformers"
        ]
    steps:
      - uses: actions/checkout@v4
      - name: Set up Go
        uses: actions/setup-go@v5
        with:
          go-version: '1.22'
          cache: true
      - name: Acceptance tests Large (modules)
        uses: nick-fields/retry@v3
        with:
          # 15 Minute is a large enough timeout for most of our tests
          timeout_minutes: 15
          max_attempts: 3
          command: ./test/run.sh ${{ matrix.test }}
          on_retry_command: ./test/run.sh --cleanup
  Modules-Acceptance-Tests-api:
    name: modules-acceptance-tests-api
    runs-on: ubuntu-latest
    if: ${{ !github.event.pull_request.head.repo.fork }}  # no PRs from fork
    strategy:
      fail-fast: false
      matrix:
        test: [
          "--only-module-multi2vec-palm",
          "--only-module-generative-palm",
          "--only-module-text2vec-palm",
          "--only-module-text2vec-aws",
          "--only-module-generative-aws",
          "--only-module-many-generative"
        ]
    steps:
      - uses: actions/checkout@v4
        with:
          fetch-depth: 2
      - name: Set up Go
        uses: actions/setup-go@v5
        with:
          go-version: '1.22'
          cache: true
      - name: check
        env:
          COMMIT_SHA: ${{ github.event.pull_request.head.sha }}
        run: |
          commit_message=$(git log -1 --format=%B $COMMIT_SHA)
          if [[ "$commit_message" == *"[api]"* || "$commit_message" == "prepare release"* ]]; then
            echo "Run pipeline"
            echo "run_pipeline=true" >> $GITHUB_ENV
          else
            echo "Skip pipeline. In order to run the pipeline commit title must contain: [api]"
            echo "run_pipeline=false" >> $GITHUB_ENV
          fi
      - name: configure gcp
        if : ${{ env.run_pipeline == 'true' || startsWith(github.ref, 'refs/tags') }}
        id: creds-gcp
        env:
          GPG_PASSPHRASE: ${{ secrets.GPG_PASSPHRASE }}
          GCP_PROJECT: ${{ secrets.GCP_PROJECT }}
<<<<<<< HEAD
=======
        run: ./tools/ci/gcloud.sh
      - name: Acceptance tests (modules)
        env:
          GCP_PROJECT: ${{ secrets.GCP_PROJECT }}
        if : ${{ env.run_pipeline == 'true' || startsWith(github.ref, 'refs/tags') }}
        run: PALM_APIKEY=$(gcloud auth print-access-token) ./test/run.sh ${{ matrix.test }}
  Modules-Acceptance-Tests-aws:
    name: modules-acceptance-tests-aws
    runs-on: ubuntu-latest
    if: ${{ !github.event.pull_request.head.repo.fork }}  # no PRs from fork
    strategy:
      fail-fast: false
      matrix:
        test: ["--only-module-text2vec-aws", "--only-module-generative-aws"]
    steps:
      - uses: actions/checkout@v4
        with:
          fetch-depth: 2
      - name: Set up Go
        uses: actions/setup-go@v5
        with:
          go-version: '1.22'
          cache: true
      - name: check
        env:
          COMMIT_SHA: ${{ github.event.pull_request.head.sha }}
>>>>>>> a7de2f47
        run: |
          ./tools/ci/gcloud.sh
          google_apikey=$(gcloud auth print-access-token)
          echo "::add-mask::$google_apikey"
          echo "google_apikey=$google_apikey" >> "$GITHUB_OUTPUT"
      - name: configure aws
        if : ${{ env.run_pipeline == 'true' || startsWith(github.ref, 'refs/tags') }}
        id: creds-aws
        uses: aws-actions/configure-aws-credentials@v4
        with:
          aws-access-key-id: ${{ secrets.AWS_ACCESS_KEY_ID }}
          aws-secret-access-key: ${{ secrets.AWS_SECRET_ACCESS_KEY }}
          aws-region: ${{ secrets.AWS_REGION }}
          role-to-assume: ${{ secrets.AWS_ROLE_TO_ASSUME }}
          role-external-id: ${{ secrets.AWS_ROLE_EXTERNAL_ID }}
          role-skip-session-tagging: true
          output-credentials: true
      - name: Acceptance tests (modules)
        if : ${{ env.run_pipeline == 'true' || startsWith(github.ref, 'refs/tags') }}
        env:
          GCP_PROJECT: ${{ secrets.GCP_PROJECT }}
          PALM_APIKEY: ${{ steps.creds-gcp.outputs.google_apikey }}
          AWS_REGION: ${{ secrets.AWS_REGION }}
          AWS_ACCESS_KEY_ID: ${{ steps.creds-aws.outputs.aws-access-key-id }}
          AWS_SECRET_ACCESS_KEY: ${{ steps.creds-aws.outputs.aws-secret-access-key }}
          AWS_SESSION_TOKEN: ${{ steps.creds-aws.outputs.aws-session-token }}
        run: ./test/run.sh ${{ matrix.test }}
  Acceptance-Tests:
    name: acceptance-tests
    runs-on: ubuntu-latest
    strategy:
      fail-fast: false
      matrix:
        test: [
          "--acceptance-only-fast",
          "--acceptance-only-graphql",
          "--acceptance-only-replication",
          "--acceptance-go-client-only-fast",
          "--acceptance-only-python"
        ]
    steps:
      - uses: actions/checkout@v4
      - name: Set up Go
        uses: actions/setup-go@v5
        with:
          go-version: '1.22'
          cache: true
      - name: Acceptance tests
        env:
          WCS_DUMMY_CI_PW: ${{ secrets.WCS_DUMMY_CI_PW }}
          WCS_DUMMY_CI_PW_2: ${{ secrets.WCS_DUMMY_CI_PW_2 }}
        run: ./test/run.sh ${{ matrix.test }}
  Acceptance-Tests-large:
    name: acceptance-tests-large
    runs-on: ubuntu-latest-4-cores
    strategy:
      fail-fast: false
      matrix:
        test: ["--acceptance-go-client-named-vectors"]
    steps:
      - uses: actions/checkout@v4
      - name: Set up Go
        uses: actions/setup-go@v5
        with:
          go-version: '1.21'
          cache: true
      - name: Acceptance tests Large
        run: ./test/run.sh ${{ matrix.test }}
  Codecov:
    needs: [Unit-Tests, Integration-Tests]
    name: codecov
    runs-on: ubuntu-latest
    if: ${{ (github.ref_type == 'branch') && (github.ref_name != 'main') }}
    steps:
      - uses: actions/checkout@v4
      - name: Download coverage artifacts integration
        uses: actions/download-artifact@v4
        with:
          name: coverage-report-unit
      - name: Download coverage unit
        uses: actions/download-artifact@v4
        with:
          name: coverage-report-integration
      - name: Codecov
        uses: codecov/codecov-action@v4
        with:
          fail_ci_if_error: false
          files: ./coverage-integration.txt, ./coverage-unit.txt
          verbose: true
  Compile-and-upload-binaries:
    name: compile-and-upload-binaries
    runs-on: ubuntu-latest-4-cores
    steps:
      - uses: actions/checkout@v4
      - name: Set up Go
        uses: actions/setup-go@v5
        with:
          go-version: '1.22'
          cache: true
      - name: Install GoReleaser
        uses: goreleaser/goreleaser-action@v6
        with:
          install-only: true
      - name: goreleaser
        run: |
          GIT_HASH=$(git rev-parse --short HEAD) goreleaser build  --clean --snapshot
      - name: Upload macos
        uses: actions/upload-artifact@v4
        with:
          name: binaries-macos-unsigned
          path: dist/weaviate_darwin_all
      - name: Upload windows
        uses: actions/upload-artifact@v4
        with:
          name: binaries-windows-amd64
          path: dist/weaviate_windows_amd64_v1
      - name: Upload windows
        uses: actions/upload-artifact@v4
        with:
          name: binaries-windows-arm64
          path: dist/weaviate_windows_arm64
      - name: Upload linux amd64
        uses: actions/upload-artifact@v4
        with:
          name: binaries-linux-amd64
          path: dist/weaviate_linux_amd64_v1
      - name: Upload linux arm64
        uses: actions/upload-artifact@v4
        with:
          name: binaries-linux-arm64
          path: dist/weaviate_linux_arm64


  Acceptance-Tests-windows:
    name: acceptance-tests-windows
    needs: Compile-and-upload-binaries
    runs-on: windows-latest
    env:
      AUTHENTICATION_ANONYMOUS_ACCESS_ENABLED: true
      PERSISTENCE_DATA_PATH: /tmp
      QUERY_DEFAULTS_LIMIT: 20
      CLUSTER_HOSTNAME: node1
      RAFT_BOOTSTRAP_EXPECT: 1
      RAFT_JOIN: node1
      GRPC_PORT: 50052
    steps:
      - uses: actions/checkout@v4
      - name: Download binaries
        uses: actions/download-artifact@v4
        with:
          name: binaries-windows-amd64
      - name: Set up Go
        uses: actions/setup-go@v5
        with:
          go-version: '1.22'
          cache: true
      - name: start weaviate
        shell: bash
        # Weaviate is started without a Vectorizer as running text2vec-contextionary on GH actions is difficult:
        # - docker on GHA only supports windows container - which we currently are not build
        # - building those containers without a windows machine is difficult to figure out
        run: ./weaviate.exe --scheme http --port 8080 &
      - name: run acceptance tests
        shell: bash
        run: go test -count 1 -race test/acceptance/actions/*.go  # tests that don't need a Vectorizer

  Push-Docker:
    if: ${{ !github.event.pull_request.head.repo.fork && !startsWith(github.head_ref, 'build') }} # no PRs from fork
    needs: [Unit-Tests, Run-Swagger, Vulnerability-Scanning, Integration-Tests]
    name: push-docker
    runs-on: ubuntu-latest-8-cores
    steps:
      - uses: actions/checkout@v4
      - name: Login to Docker Hub
        uses: docker/login-action@v3
        with:
          username: ${{secrets.DOCKER_USERNAME}}
          password: ${{secrets.DOCKER_PASSWORD}}
      - name: Push container
        id: push-container
        run: ./ci/push_docker.sh
        env:
          PR_TITLE: "${{ github.event.pull_request.title }}"
      - name: Generate Report
        env:
          PREVIEW_TAG: "${{ steps.push-container.outputs.PREVIEW_TAG }}"
        run: ./ci/generate_docker_report.sh
  Push-Docker-Fast:
    if: ${{ !github.event.pull_request.head.repo.fork && startsWith(github.head_ref, 'build') }} # no PRs from fork    
    name: push-docker-fast
    runs-on: ubuntu-latest-8-cores    
    steps:
      - uses: actions/checkout@v4
      - name: Login to Docker Hub
        uses: docker/login-action@v3
        with:
          username: ${{secrets.DOCKER_USERNAME}}
          password: ${{secrets.DOCKER_PASSWORD}}
      - name: Push container
        id: push-container
        run: ./ci/push_docker.sh
        env:
          PR_TITLE: "${{ github.event.pull_request.title }}"
      - name: Generate Report
        env:
          PREVIEW_TAG: "${{ steps.push-container.outputs.PREVIEW_TAG }}"
        run: ./ci/generate_docker_report.sh<|MERGE_RESOLUTION|>--- conflicted
+++ resolved
@@ -222,35 +222,6 @@
         env:
           GPG_PASSPHRASE: ${{ secrets.GPG_PASSPHRASE }}
           GCP_PROJECT: ${{ secrets.GCP_PROJECT }}
-<<<<<<< HEAD
-=======
-        run: ./tools/ci/gcloud.sh
-      - name: Acceptance tests (modules)
-        env:
-          GCP_PROJECT: ${{ secrets.GCP_PROJECT }}
-        if : ${{ env.run_pipeline == 'true' || startsWith(github.ref, 'refs/tags') }}
-        run: PALM_APIKEY=$(gcloud auth print-access-token) ./test/run.sh ${{ matrix.test }}
-  Modules-Acceptance-Tests-aws:
-    name: modules-acceptance-tests-aws
-    runs-on: ubuntu-latest
-    if: ${{ !github.event.pull_request.head.repo.fork }}  # no PRs from fork
-    strategy:
-      fail-fast: false
-      matrix:
-        test: ["--only-module-text2vec-aws", "--only-module-generative-aws"]
-    steps:
-      - uses: actions/checkout@v4
-        with:
-          fetch-depth: 2
-      - name: Set up Go
-        uses: actions/setup-go@v5
-        with:
-          go-version: '1.22'
-          cache: true
-      - name: check
-        env:
-          COMMIT_SHA: ${{ github.event.pull_request.head.sha }}
->>>>>>> a7de2f47
         run: |
           ./tools/ci/gcloud.sh
           google_apikey=$(gcloud auth print-access-token)
@@ -315,7 +286,7 @@
       - name: Set up Go
         uses: actions/setup-go@v5
         with:
-          go-version: '1.21'
+          go-version: '1.22'
           cache: true
       - name: Acceptance tests Large
         run: ./test/run.sh ${{ matrix.test }}
