//                           _       _
// __      _____  __ ___   ___  __ _| |_ ___
// \ \ /\ / / _ \/ _` \ \ / / |/ _` | __/ _ \
//  \ V  V /  __/ (_| |\ V /| | (_| | ||  __/
//   \_/\_/ \___|\__,_| \_/ |_|\__,_|\__\___|
//
//  Copyright © 2016 - 2024 Weaviate B.V. All rights reserved.
//
//  CONTACT: hello@weaviate.io
//

package copier

import (
	"context"
	"errors"
	"fmt"
	"io"
	"io/fs"
	"os"
	"path"
	"path/filepath"
	"time"

	"github.com/sirupsen/logrus"
	"github.com/weaviate/weaviate/cluster/replication/copier/types"
	"github.com/weaviate/weaviate/entities/additional"
	"github.com/weaviate/weaviate/entities/diskio"
	"github.com/weaviate/weaviate/entities/models"
	"github.com/weaviate/weaviate/entities/schema"
	"github.com/weaviate/weaviate/usecases/cluster"
	"github.com/weaviate/weaviate/usecases/integrity"

	enterrors "github.com/weaviate/weaviate/entities/errors"
)

const concurrency = 10

// Copier for shard replicas, can copy a shard replica from one node to another.
type Copier struct {
	// nodeSelector converts node IDs to hostnames
	nodeSelector cluster.NodeSelector
	// remoteIndex allows you to "call" methods on other nodes, in this case, we'll be "calling"
	// methods on the source node to perform the copy
	remoteIndex types.RemoteIndex
	// rootDataPath is the local path to the root data directory for the shard, we'll copy files
	// to this path
	rootDataPath string
	// dbWrapper is used to load the index for the collection so that we can create/interact
	// with the shard on this node
	dbWrapper types.DbWrapper

	logger logrus.FieldLogger
}

// New creates a new shard replica Copier.
func New(t types.RemoteIndex, nodeSelector cluster.NodeSelector, rootPath string, dbWrapper types.DbWrapper, logger logrus.FieldLogger) *Copier {
	return &Copier{
		remoteIndex:  t,
		nodeSelector: nodeSelector,
		rootDataPath: rootPath,
		dbWrapper:    dbWrapper,
		logger:       logger,
	}
}

// CopyReplicaFiles copies a shard replica from the source node to this node.
func (c *Copier) CopyReplicaFiles(ctx context.Context, srcNodeId, collectionName, shardName string, schemaVersion uint64) error {
	sourceNodeHostname, ok := c.nodeSelector.NodeHostname(srcNodeId)
	if !ok {
		return fmt.Errorf("source node address not found in cluster membership for node %s", srcNodeId)
	}

	err := c.remoteIndex.PauseFileActivity(ctx, sourceNodeHostname, collectionName, shardName, schemaVersion)
	if err != nil {
		return fmt.Errorf("failed to pause file activity: %w", err)
	}
	defer c.remoteIndex.ResumeFileActivity(ctx, sourceNodeHostname, collectionName, shardName)

	relativeFilePaths, err := c.remoteIndex.ListFiles(ctx, sourceNodeHostname, collectionName, shardName)
	if err != nil {
		return fmt.Errorf("failed to list files: %w", err)
	}

	// TODO remove this once we have a passing test that constantly inserts in parallel
	// during shard replica movement
	// if WEAVIATE_TEST_COPY_REPLICA_SLEEP is set, sleep for that amount of time
	// this is only used for testing purposes
	if os.Getenv("WEAVIATE_TEST_COPY_REPLICA_SLEEP") != "" {
		sleepTime, err := time.ParseDuration(os.Getenv("WEAVIATE_TEST_COPY_REPLICA_SLEEP"))
		if err != nil {
			return fmt.Errorf("invalid WEAVIATE_TEST_COPY_REPLICA_SLEEP: %w", err)
		}
		time.Sleep(sleepTime)
	}

	err = c.prepareLocalFolder(relativeFilePaths)
	if err != nil {
		return fmt.Errorf("failed to prepare local folder: %w", err)
	}

	eg, gctx := enterrors.NewErrorGroupWithContextWrapper(c.logger, ctx)
	eg.SetLimit(concurrency)
	for _, relativeFilePath := range relativeFilePaths {
		relativeFilePath := relativeFilePath
		eg.Go(func() error {
			return c.syncFile(gctx, sourceNodeHostname, collectionName, shardName, relativeFilePath)
		})
	}

	err = eg.Wait()
	if err != nil {
		return fmt.Errorf("failed to sync files: %w", err)
	}

	err = diskio.Fsync(c.rootDataPath)
	if err != nil {
		return fmt.Errorf("failed to fsync local folder: %w", err)
	}

	err = c.validateLocalFolder(relativeFilePaths)
	if err != nil {
		return fmt.Errorf("failed to validate local folder: %w", err)
	}

	return nil
}

func (c *Copier) LoadLocalShard(ctx context.Context, collectionName, shardName string) error {
	idx := c.dbWrapper.GetIndex(schema.ClassName(collectionName))
	if idx == nil {
		return fmt.Errorf("index for collection %s not found", collectionName)
	}

	return idx.LoadLocalShard(ctx, shardName)
}

func (c *Copier) prepareLocalFolder(relativeFilePaths []string) error {
	relativeFilePathsMap := make(map[string]struct{}, len(relativeFilePaths))
	for _, path := range relativeFilePaths {
		relativeFilePathsMap[path] = struct{}{}
	}

	filepath.WalkDir(c.rootDataPath, func(path string, d fs.DirEntry, err error) error {
		if err != nil {
			return fmt.Errorf("walking local folder: %w", err)
		}

		if d.IsDir() {
			return nil
		}

		relativeFilePath := filepath.Join(c.rootDataPath, d.Name())

		if _, ok := relativeFilePathsMap[relativeFilePath]; !ok {
			err := os.Remove(relativeFilePath)
			if err != nil {
				return fmt.Errorf("removing local file %q not present in source node: %w", d.Name(), err)
			}
		}

		return nil
	})

	return nil
}

func (c *Copier) validateLocalFolder(relativeFilePaths []string) error {
	i := 0

	filepath.WalkDir(c.rootDataPath, func(path string, d fs.DirEntry, err error) error {
		if err != nil {
			return fmt.Errorf("walking local folder: %w", err)
		}

		if d.IsDir() {
			return nil
		}

		localRelFilePath := filepath.Join(c.rootDataPath, d.Name())

		if relativeFilePaths[i] != localRelFilePath {
			return fmt.Errorf("unexpected: local folder contains unexpected content")
		}

		i++
		// exit WalkDir early if we have more files in the local folder than expected
		if len(relativeFilePaths) < i {
			return fmt.Errorf("unexpected: local folder has more files than source node")
		}

		return nil
	})

	return nil
}

func (c *Copier) syncFile(ctx context.Context, sourceNodeHostname, collectionName, shardName, relativeFilePath string) error {
	md, err := c.remoteIndex.GetFileMetadata(ctx, sourceNodeHostname, collectionName, shardName, relativeFilePath)
	if err != nil {
		return err
	}

	finalLocalPath := filepath.Join(c.rootDataPath, relativeFilePath)

	_, checksum, err := integrity.CRC32(finalLocalPath)
	if err != nil {
		if !errors.Is(err, os.ErrNotExist) {
			return err
		}
	} else if checksum == md.CRC32 {
		// local file matches remote one, no need to download it
		return nil
	}

	reader, err := c.remoteIndex.GetFile(ctx, sourceNodeHostname, collectionName, shardName, relativeFilePath)
	if err != nil {
		return err
	}
	defer reader.Close()

	dir := path.Dir(finalLocalPath)
	if err := os.MkdirAll(dir, os.ModePerm); err != nil {
		return fmt.Errorf("create parent folder for %s: %w", relativeFilePath, err)
	}

	f, err := os.Create(finalLocalPath)
	if err != nil {
		return fmt.Errorf("open file %q for writing: %w", relativeFilePath, err)
	}
	defer f.Close()

	_, err = io.Copy(f, reader)
	if err != nil {
		return err
	}

	err = f.Sync()
	if err != nil {
		return fmt.Errorf("fsyncing file %q for writing: %w", relativeFilePath, err)
	}

	_, checksum, err = integrity.CRC32(finalLocalPath)
	if err != nil {
		return err
	}

	if checksum != md.CRC32 {
		return fmt.Errorf("checksum validation of file %q failed", relativeFilePath)
	}

	return nil
}

<<<<<<< HEAD
// SetAsyncReplicationTargetNode adds a target node override for a shard.
func (c *Copier) SetAsyncReplicationTargetNode(ctx context.Context, targetNodeOverride additional.AsyncReplicationTargetNodeOverride) error {
=======
// AddAsyncReplicationTargetNode adds a target node override for a shard.
func (c *Copier) AddAsyncReplicationTargetNode(ctx context.Context, targetNodeOverride additional.AsyncReplicationTargetNodeOverride, schemaVersion uint64) error {
>>>>>>> 2057624f
	srcNodeHostname, ok := c.nodeSelector.NodeHostname(targetNodeOverride.SourceNode)
	if !ok {
		return fmt.Errorf("source node address not found in cluster membership for node %s", targetNodeOverride.SourceNode)
	}

<<<<<<< HEAD
	return c.remoteIndex.SetAsyncReplicationTargetNode(ctx, srcNodeHostname, targetNodeOverride.CollectionID, targetNodeOverride.ShardID, targetNodeOverride)
=======
	return c.remoteIndex.AddAsyncReplicationTargetNode(ctx, srcNodeHostname, targetNodeOverride.CollectionID, targetNodeOverride.ShardID, targetNodeOverride, schemaVersion)
}

// RemoveAsyncReplicationTargetNode removes a target node override for a shard.
func (c *Copier) RemoveAsyncReplicationTargetNode(ctx context.Context, targetNodeOverride additional.AsyncReplicationTargetNodeOverride) error {
	srcNodeHostname, ok := c.nodeSelector.NodeHostname(targetNodeOverride.SourceNode)
	if !ok {
		return fmt.Errorf("source node address not found in cluster membership for node %s", targetNodeOverride.SourceNode)
	}

	return c.remoteIndex.RemoveAsyncReplicationTargetNode(ctx, srcNodeHostname, targetNodeOverride.CollectionID, targetNodeOverride.ShardID, targetNodeOverride)
>>>>>>> 2057624f
}

func (c *Copier) InitAsyncReplicationLocally(ctx context.Context, collectionName, shardName string) error {
	index := c.dbWrapper.GetIndex(schema.ClassName(collectionName))
	if index == nil {
		return fmt.Errorf("index for collection %s not found", collectionName)
	}

	// TODO: check that this does not create a shard if it does not exist (I think it does)
	shard, release, err := index.GetShard(ctx, shardName)
	if err != nil || shard == nil {
		return fmt.Errorf("get shard %s: %w", shardName, err)
	}
	defer release()

	return shard.UpdateAsyncReplicationConfig(ctx, true)
}

// AsyncReplicationStatus returns the async replication status for a shard.
// The first two return values are the number of objects propagated and the start diff time in unix milliseconds.
func (c *Copier) AsyncReplicationStatus(ctx context.Context, srcNodeId, targetNodeId, collectionName, shardName string) (models.AsyncReplicationStatus, error) {
	// TODO can using verbose here blow up if the node has many shards/tenants? i could add a new method to get only one shard?
	status, err := c.dbWrapper.GetOneNodeStatus(ctx, srcNodeId, collectionName, "verbose")
	if err != nil {
		return models.AsyncReplicationStatus{}, err
	}

	if len(status.Shards) == 0 {
		return models.AsyncReplicationStatus{}, fmt.Errorf("stats are empty for node %s", srcNodeId)
	}

	shardFound := false
	for _, shard := range status.Shards {
		if shard.Name != shardName || shard.Class != collectionName {
			continue
		}

		shardFound = true
		if len(shard.AsyncReplicationStatus) == 0 {
			return models.AsyncReplicationStatus{}, fmt.Errorf("async replication status empty for shard %s in node %s", shardName, srcNodeId)
		}

		for _, asyncReplicationStatus := range shard.AsyncReplicationStatus {
			if asyncReplicationStatus.TargetNode != targetNodeId {
				continue
			}

			return models.AsyncReplicationStatus{
				ObjectsPropagated:       asyncReplicationStatus.ObjectsPropagated,
				StartDiffTimeUnixMillis: asyncReplicationStatus.StartDiffTimeUnixMillis,
				TargetNode:              asyncReplicationStatus.TargetNode,
			}, nil
		}
	}

	if !shardFound {
		return models.AsyncReplicationStatus{}, fmt.Errorf("shard %s not found in node %s", shardName, srcNodeId)
	}

	return models.AsyncReplicationStatus{}, fmt.Errorf("async replication status not found for shard %s in node %s", shardName, srcNodeId)
}<|MERGE_RESOLUTION|>--- conflicted
+++ resolved
@@ -252,21 +252,13 @@
 	return nil
 }
 
-<<<<<<< HEAD
-// SetAsyncReplicationTargetNode adds a target node override for a shard.
-func (c *Copier) SetAsyncReplicationTargetNode(ctx context.Context, targetNodeOverride additional.AsyncReplicationTargetNodeOverride) error {
-=======
 // AddAsyncReplicationTargetNode adds a target node override for a shard.
 func (c *Copier) AddAsyncReplicationTargetNode(ctx context.Context, targetNodeOverride additional.AsyncReplicationTargetNodeOverride, schemaVersion uint64) error {
->>>>>>> 2057624f
 	srcNodeHostname, ok := c.nodeSelector.NodeHostname(targetNodeOverride.SourceNode)
 	if !ok {
 		return fmt.Errorf("source node address not found in cluster membership for node %s", targetNodeOverride.SourceNode)
 	}
 
-<<<<<<< HEAD
-	return c.remoteIndex.SetAsyncReplicationTargetNode(ctx, srcNodeHostname, targetNodeOverride.CollectionID, targetNodeOverride.ShardID, targetNodeOverride)
-=======
 	return c.remoteIndex.AddAsyncReplicationTargetNode(ctx, srcNodeHostname, targetNodeOverride.CollectionID, targetNodeOverride.ShardID, targetNodeOverride, schemaVersion)
 }
 
@@ -278,7 +270,6 @@
 	}
 
 	return c.remoteIndex.RemoveAsyncReplicationTargetNode(ctx, srcNodeHostname, targetNodeOverride.CollectionID, targetNodeOverride.ShardID, targetNodeOverride)
->>>>>>> 2057624f
 }
 
 func (c *Copier) InitAsyncReplicationLocally(ctx context.Context, collectionName, shardName string) error {
@@ -295,6 +286,21 @@
 	defer release()
 
 	return shard.UpdateAsyncReplicationConfig(ctx, true)
+}
+
+func (c *Copier) RevertAsyncReplicationLocally(ctx context.Context, collectionName, shardName string) error {
+	index := c.dbWrapper.GetIndex(schema.ClassName(collectionName))
+	if index == nil {
+		return fmt.Errorf("index for collection %s not found", collectionName)
+	}
+
+	shard, release, err := index.GetShard(ctx, shardName)
+	if err != nil || shard == nil {
+		return fmt.Errorf("get shard %s: %w", shardName, err)
+	}
+	defer release()
+
+	return shard.UpdateAsyncReplicationConfig(ctx, shard.Index().Config.AsyncReplicationEnabled)
 }
 
 // AsyncReplicationStatus returns the async replication status for a shard.
